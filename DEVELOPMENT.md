--- conflicted
+++ resolved
@@ -1,5 +1,3 @@
-<<<<<<< HEAD
-=======
 ---
 _build:
   render: never
@@ -7,9 +5,6 @@
 ---
 (This guide only appears on GitHub, not the website, because it
 **intentionally** does not include YAML front-matter.)
-
-# Development
->>>>>>> e3170d4c
 
 All information about contributing to the Knative documentation has been moved
 into a single location:
