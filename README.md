--- conflicted
+++ resolved
@@ -57,27 +57,21 @@
 - [How to contribute](./CONTRIBUTING.md) -- Contains information about how
   to contribute and outlines the roles for Docs contributors.
 
-- [Template page](./new-page-template.md) -- A blank documentation page that
-  demonstrates how to format a new page and includes tips on structuring your
-  documentation.
+- New content templates:
+  - [Documenation](./template-docs-page.md) -- Instructions and a template that
+    you can use to help you add new documentation.
+  - [Blog](./template-blog-entry.md) -- Instructions and a template that
+    you can use to help you post to the Knative blog.
 
 ## Getting help
 
 - [#docs on the Knative Slack](https://slack.knative.dev) -- The #docs channel
   is the best place to go if you have questions about making changes to the
   documentation. We're happy to help!
-
-<<<<<<< HEAD
-- New content templates:
-  - [Documenation](./template-docs-page.md) -- Instructions and a template that
-    you can use to help you add new documentation.
-  - [Blog](./template-blog-entry.md) -- Instructions and a template that
-    you can use to help you post to the Knative blog.
-=======
+    
 - [Documentation working group](https://github.com/knative/community/blob/main/working-groups/WORKING-GROUPS.md#documentation) -- Come join
   us in the working group to meet other docs contributors and ask any questions
   you might have.
->>>>>>> c8b51931
 
 ## Help and support
 
