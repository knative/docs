# Build Templates

This document defines "Build Templates" and their capabilities.

A set of curated and supported build templates is available in the
[`build-templates`](https://github.com/knative/build-templates) repo.

## What is a Build Template?

<<<<<<< HEAD
A `BuildTemplate` and `ClusterBuildTemplate` encapsulates a shareable [build](./builds.md)
process with some limited parameterization capabilities.
=======
A `BuildTemplate` encapsulates a shareable [build](./builds.md) process with
some limited parameterization capabilities.
>>>>>>> 8be95b20

A `BuildTemplate` is available within a namespace, and `ClusterBuildTemplate` is available across entire Kubernetes cluster.

A `BuildTemplate` functions exactly like a `ClusterBuildTemplate`, and as such all references to `BuildTemplate` below are also describing `ClusterBuildTemplate`.

### Example template

For example, a `BuildTemplate` to encapsulate a `Dockerfile` build might look
something like this:

**Note:** Building a container image using `docker build` on-cluster is _very
unsafe_. Use [kaniko](https://github.com/GoogleContainerTools/kaniko) instead.
This is used only for the purposes of demonstration.

```yaml
spec:
  parameters:
    # This has no default, and is therefore required.
    - name: IMAGE
      description: Where to publish the resulting image.

    # These may be overridden, but provide sensible defaults.
    - name: DIRECTORY
      description: The directory containing the build context.
      default: /workspace
    - name: DOCKERFILE_NAME
      description: The name of the Dockerfile
      default: Dockerfile

  steps:
    - name: dockerfile-build
      image: gcr.io/cloud-builders/docker
      workingDir: "${DIRECTORY}"
      args:
        [
          "build",
          "--no-cache",
          "--tag",
          "${IMAGE}",
          "--file",
          "${DOCKERFILE_NAME}",
          ".",
        ]
      volumeMounts:
        - name: docker-socket
          mountPath: /var/run/docker.sock

    - name: dockerfile-push
      image: gcr.io/cloud-builders/docker
      args: ["push", "${IMAGE}"]
      volumeMounts:
        - name: docker-socket
          mountPath: /var/run/docker.sock

  # As an implementation detail, this template mounts the host's daemon socket.
  volumes:
    - name: docker-socket
      hostPath:
        path: /var/run/docker.sock
        type: Socket
```

In this example, `parameters` describes the formal arguments for the template.
The `description` is used for diagnostic messages during validation (and maybe
in the future for UI). The `default` value enables a template to have a
graduated complexity, where options are overridden only when the user strays
from some set of sane defaults.

The `steps` and `volumes` parameters are just like in a [`Build`](./builds.md)
resource, but might contain references to parameters in the form:
`${PARAMETER_NAME}`.

The `steps` of a template replace those of its Build. The `volumes` of a
template augment those of its Build.

### Example Builds

For the sake of illustrating re-use, here are several example Builds
instantiating the `BuildTemplate` above (`dockerfile-build-and-push`).

Build `mchmarny/rester-tester`:

```yaml
spec:
  source:
    git:
      url: https://github.com/mchmarny/rester-tester.git
      revision: master
  template:
    name: dockerfile-build-and-push
    kind: BuildTemplate
    arguments:
      - name: IMAGE
        value: gcr.io/my-project/rester-tester
```

Build `googlecloudplatform/cloud-builder`'s `wget` builder:

```yaml
spec:
  source:
    git:
      url: https://github.com/googlecloudplatform/cloud-builders.git
      revision: master
  template:
    name: dockerfile-build-and-push
    kind: BuildTemplate
    arguments:
      - name: IMAGE
        value: gcr.io/my-project/wget
      # Optional override to specify the subdirectory containing the Dockerfile
      - name: DIRECTORY
        value: /workspace/wget
```

Build `googlecloudplatform/cloud-builder`'s `docker` builder with `17.06.1`:

```yaml
spec:
  source:
    git:
      url: https://github.com/googlecloudplatform/cloud-builders.git
      revision: master
  template:
    name: dockerfile-build-and-push
    kind: BuildTemplate
    arguments:
      - name: IMAGE
        value: gcr.io/my-project/docker
      # Optional overrides
      - name: DIRECTORY
        value: /workspace/docker
      - name: DOCKERFILE_NAME
        value: Dockerfile-17.06.1
```

The `spec.template.kind` is optional and defaults to `BuildTemplate`. Alternately it could have value `ClusterBuildTemplate`.

---

Except as otherwise noted, the content of this page is licensed under the
[Creative Commons Attribution 4.0 License](https://creativecommons.org/licenses/by/4.0/),
and code samples are licensed under the
[Apache 2.0 License](https://www.apache.org/licenses/LICENSE-2.0).<|MERGE_RESOLUTION|>--- conflicted
+++ resolved
@@ -7,13 +7,8 @@
 
 ## What is a Build Template?
 
-<<<<<<< HEAD
 A `BuildTemplate` and `ClusterBuildTemplate` encapsulates a shareable [build](./builds.md)
 process with some limited parameterization capabilities.
-=======
-A `BuildTemplate` encapsulates a shareable [build](./builds.md) process with
-some limited parameterization capabilities.
->>>>>>> 8be95b20
 
 A `BuildTemplate` is available within a namespace, and `ClusterBuildTemplate` is available across entire Kubernetes cluster.
 
