# Reviewing and Merging Pull Requests for Knative

As a community, we believe in the value of code reviews for all contributions.
Code reviews increase both the quality and readability of our code base, which
in turn produces high quality software.

This document provides guidelines for how the project's
[Members](ROLES.md#member) review issues and merge pull requests (PRs).

*   [Pull requests welcome](#pull-requests-welcome)
*   [Code of Conduct](#code-of-conduct)
*   [Code reviewers](#code-reviewers)
*   [Reviewing changes](#reviewing-changes)
    *   [Holds](#holds)
*   [Project maintainers](#project-maintainers)
*   [Merging PRs](#merging-prs)

## Pull requests welcome

<<<<<<< HEAD
First and foremost: as a potential contributor, your changes and ideas are
welcome at any hour of the day or night, weekdays, weekends, and holidays.
Please do not ever hesitate to ask a question or submit a PR.
=======
As a potential contributor, your changes and ideas are always welcome.
Don't hesitate to ask a question or send a PR.
>>>>>>> 829017db

## Code of Conduct

Reviewers are often the first points of contact between new members of the
community and are important in shaping the community. We encourage reviewers
to read the [code of conduct](community/CODE-OF-CONDUCT.md) and to go above and beyond
the code of conduct to promote a collaborative and respectful community.

## Code reviewers

The code review process can introduce latency for contributors and additional
work for reviewers, frustrating both parties. Consequently, as a community
we expect all active participants to also be active reviewers. Participate in
the code review process in areas where you have expertise.

## Reviewing changes

Once a PR has been submitted, reviewers should do an initial review to do a
quick "triage" (e.g. close duplicates, identify user errors, etc.), and
potentially identify which maintainers should be the focal points for the
review.

If a PR is closed without accepting the changes, reviewers are expected to
provide sufficient feedback to the originator to explain why it is being closed.

During a review, PR authors are expected to respond to comments and questions
made within the PR - updating the proposed change as appropriate.

After a review of the proposed changes, reviewers can either approve or reject
the PR. To approve, they add an "approved" review to the PR. To reject, they
add a "request changes" review along with a full justification for why they
are not in favor of the change. If a PR gets a "request changes" vote, the
group discusses the issue to resolve their differences.

Reviewers are expected to respond in a timely fashion to PRs that are assigned
to them. Reviewers are expected to respond to *active* PRs with reasonable
latency. If reviewers fail to respond, those PRs may be assigned to other
reviewers. *Active* PRs are those that have a proper CLA (`cla:yes`) label, are
not works in progress (WIP), are passing tests, and do not need rebase to be
merged. PRs that do not have a proper CLA, are WIP, do not pass tests, or
require a rebase are not considered active PRs.

### Holds

Any [Approver](ROLES.md#approver) who wants to review a PR but does not have
time immediately can put a hold on a PR. If you need more time, say so on the
PR discussion and offer an ETA measured in single-digit days at most. Any PR
that has a hold will not be merged until the person who requested the hold
acks the review, withdraws their hold, or is overruled by a majority of
approvers.

## Approvers

Merging of PRs is done by [Approvers](ROLES.md#approver).

As is the case with many open source projects, becoming an Approver is based
on contributions to the project. See our [community roles](ROLES.md) document for
information on how this is done.

## Merging PRs

A PR can be merged only after the following criteria are met:

1.  It has no "request changes" review from a reviewer.
1.  It has at least one "approved" review by at least one of the approvers of
    that repository.
1.  It has all appropriate corresponding documentation and tests.

## Prow

This project uses
[Prow](https://github.com/kubernetes/test-infra/tree/master/prow) to
automatically run tests for every PR. PRs with failing tests might not b
e merged. If necessary, you can rerun the tests by simply adding the comment
`/retest` to your PR.

Prow has several other features that make PR management easier, like running the
go linter or assigning labels. For a full list of commands understood by Prow,
see the [command help
page](https://prow-internal.gcpnode.com/command-help?repo=knative%2Fknative).

### Viewing test logs

The Prow instance is internal to Google, which means that only Google
employees can access the "Details" link of the test job (provided by
Prow in the PR thread). However, if you're a Knative team member outside
Google, and you are a member of the
[knative-dev@](https://groups.google.com/forum/#!forum/knative-dev)
Google group, you can see the test logs by following these instructions:

1. Wait for Prow to finish the test execution. Note the PR number.

2. Open the URL http://gcsweb.k8s.io/gcs/ela-prow/pr-logs/pull/knative_serving/###/pull-knative-serving-@@@-tests/,
where ### is the PR number and @@@ is the test type (_build_, _unit_ or _integration_).

3. You'll see one or more numbered directories. The highest number is the latest
test execution (called "build" by Prow).

4. The raw test log is the text file named `build-log.txt` inside each numbered
directory.<|MERGE_RESOLUTION|>--- conflicted
+++ resolved
@@ -17,14 +17,9 @@
 
 ## Pull requests welcome
 
-<<<<<<< HEAD
 First and foremost: as a potential contributor, your changes and ideas are
 welcome at any hour of the day or night, weekdays, weekends, and holidays.
 Please do not ever hesitate to ask a question or submit a PR.
-=======
-As a potential contributor, your changes and ideas are always welcome.
-Don't hesitate to ask a question or send a PR.
->>>>>>> 829017db
 
 ## Code of Conduct
 
