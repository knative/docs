INHERIT: redirects.yml

nav:
###############################################################################
    # Home page
###############################################################################
    - Home: index.md
###############################################################################
    # Concepts
###############################################################################
    - Concepts:
      - Overview: concepts/README.md
      - Resources:
        - Serving resources:
          - Revisions: concepts/serving-resources/revisions.md
        - Eventing resources:
          - Brokers: concepts/eventing-resources/brokers.md
      - Duck types: concepts/duck-typing.md
###############################################################################
    # Getting started
###############################################################################
    - Tutorial:
        - Tutorial introduction: getting-started/README.md
        - Install Knative using quickstart: getting-started/quickstart-install.md
        - Knative Functions:
          - About Knative Functions: getting-started/about-knative-functions.md
          - Installing Knative Functions: getting-started/install-func.md
          - Creating a function: getting-started/create-a-function.md
          - Building, running, or deploying a function: getting-started/build-run-deploy-func.md
        - Knative Serving:
          - Deploying a Knative Service: getting-started/first-service.md
          - Autoscaling: getting-started/first-autoscale.md
          - Traffic splitting: getting-started/first-traffic-split.md
        - Knative Eventing:
          - About Knative Eventing: getting-started/getting-started-eventing.md
          - Sources, Brokers, and Triggers: getting-started/first-broker.md
          - Using a Knative Service as a source: getting-started/first-source.md
          - Using Triggers and sinks: getting-started/first-trigger.md
        - What's Next?: getting-started/next-steps.md
        - Clean Up: getting-started/clean-up.md
###############################################################################
    # Installing
###############################################################################
    - Installing:
      - About installing Knative: install/README.md
      - Install the Knative CLI: client/install-kn.md
      - Install Knative using quickstart: install/quickstart-install.md
      # YAML Installation
      - Install Knative with YAML:
        - About YAML-based installation: install/yaml-install/README.md
        - Install Knative Serving:
          - Install Serving with YAML: install/yaml-install/serving/install-serving-with-yaml.md
          - Knative Serving installation files: install/yaml-install/serving/serving-installation-files.md
        - Install Knative Eventing:
          - Install Eventing with YAML: install/yaml-install/eventing/install-eventing-with-yaml.md
          - Knative Eventing installation files: install/yaml-install/eventing/eventing-installation-files.md
      # Operator Installation
      - Install with Knative Operator:
        - Install by using the Knative Operator: install/operator/knative-with-operators.md
        - Install by using the Knative Operator CLI plugin: install/operator/knative-with-operator-cli.md
        - Configuring Knative using the Operator: install/operator/configuring-with-operator.md
        - Configuring Knative Serving CRDs: install/operator/configuring-serving-cr.md
        - Configuring Knative Eventing CRDs: install/operator/configuring-eventing-cr.md
      # Advanced options for Serving
      - Install advanced options:
        # Istio Installation
        - Install Istio for Knative: install/installing-istio.md
        # Cert-manager Installation
        - Install cert-manager: install/installing-cert-manager.md
      # Vendor docs
      - Using a Knative-based offering: install/knative-offerings.md
      # Upgrading Knative
      - Upgrading your installation:
        - About upgrading Knative: install/upgrade/README.md
        - Checking your Knative version: install/upgrade/check-install-version.md
        - Upgrading with kubectl: install/upgrade/upgrade-installation.md
        - Upgrading with the Knative Operator: install/upgrade/upgrade-installation-with-operator.md
      # Uninstall
      - Uninstalling Knative: install/uninstall.md
###############################################################################
    # Functions
###############################################################################
    - Functions:
      - Knative Functions overview: functions/README.md
      - Installing Knative Functions: functions/install-func.md
      - Creating functions: functions/creating-functions.md
      - Building functions: functions/building-functions.md
      - Running functions: functions/running-functions.md
      - Deploying functions: functions/deploying-functions.md
      - Invoking functions: functions/invoking-functions.md
      - Language packs: functions/language-packs.md
###############################################################################
    # Serving
###############################################################################
    - Serving:
      - Knative Serving overview: serving/README.md
      - Resources:
        - Revisions:
          - About Revisions: serving/revisions/README.md
          - Administrator configuration options: serving/revisions/revision-admin-config-options.md
          - Developer configuration options: serving/revisions/revision-developer-config-options.md
# add other resource types
      - Autoscaling:
        - About autoscaling: serving/autoscaling/README.md
        - Supported autoscaler types: serving/autoscaling/autoscaler-types.md
        - Configuring metrics: serving/autoscaling/autoscaling-metrics.md
        - Configuring targets: serving/autoscaling/autoscaling-targets.md
        - Configuring scale to zero: serving/autoscaling/scale-to-zero.md
        - Configuring concurrency: serving/autoscaling/concurrency.md
        - Configuring the requests per second (RPS) target: serving/autoscaling/rps-target.md
        - Configuring scale bounds: serving/autoscaling/scale-bounds.md
        - Additional autoscaling configuration for Knative Pod Autoscaler: serving/autoscaling/kpa-specific.md
        - Autoscale Sample App - Go: serving/autoscaling/autoscale-go/README.md
        - Configuring container-freezer: serving/autoscaling/container-freezer.md
      # Serving - developer docs
      - Developer Topics:
        - Services:
          - About Knative Services: serving/services/README.md
          - Creating a Service: serving/services/creating-services.md
          - Service metrics: serving/services/service-metrics.md
          - Configuring private Services: serving/services/private-services.md
          - Configuring ingress class: serving/services/ingress-class.md
          - Configuring certificate class: serving/services/certificate-class.md
          - Configuring custom domains: serving/services/custom-domains.md
          - Using a custom TLS certificate for DomainMapping: serving/services/byo-certificate.md
          - Using extensions enabled by QPOptions: serving/services/using-queue-extensions.md
          # TODO: Add security section to docs?
          - Configure resource requests and limits: serving/services/configure-requests-limits-services.md
          - HTTPS redirection: serving/services/http-protocol.md
        - Traffic management: serving/traffic-management.md
        - Configuring gradual rollout of traffic to Revisions: serving/rolling-out-latest-revision.md
        - Tag resolution: serving/tag-resolution.md
        - Deploying from private registries: serving/deploying-from-private-registry.md
        - Load balancing:
          - About load balancing: serving/load-balancing/README.md
          - Configuring target burst capacity: serving/load-balancing/target-burst-capacity.md
          - Configuring Activator capacity: serving/load-balancing/activator-capacity.md
      # Serving - admin docs
      - Administrator Topics:
        - Kubernetes services: serving/knative-kubernetes-services.md
        - Accessing request traces: serving/accessing-traces.md
        - Enabling requests to Knative services when additional authorization policies are enabled: serving/istio-authorization.md
        - Exclude namespaces from the Knative webhook: serving/webhook-customizations.md
        - Configuring high-availability components: serving/config-ha.md
        - Configuring HTTPS connections: serving/using-a-tls-cert.md
        - Enabling auto-TLS certs: serving/using-auto-tls.md
        - Configuring the ingress gateway: serving/setting-up-custom-ingress-gateway.md
        - Configuring domain names: serving/using-a-custom-domain.md
        - Converting a Kubernetes Deployment to a Knative Service: serving/convert-deployment-to-knative-service.md
        - Extending Queue Proxy image with QPOptions: serving/queue-extensions.md
        # Serving config
        - Serving configuration:
          - Configure Deployment resources: serving/configuration/deployment.md
          - Configuring gradual rollout of traffic to Revisions: serving/configuration/rolling-out-latest-revision-configmap.md
          - Feature and extension flags: serving/configuration/feature-flags.md
          - Configure the Defaults ConfigMap: serving/configuration/config-defaults.md
      # Serving - Application Security
      - Application security:
        - About Security-Guard: serving/app-security/security-guard-about.md
        - Installing Security-Guard: serving/app-security/security-guard-install.md
        - Security-guard quickstart: serving/app-security/security-guard-quickstart.md
        - Security-Guard example alerts: serving/app-security/security-guard-example-alerts.md
      # Serving - observability
      - Observability:
        - Collecting logs: serving/observability/logging/collecting-logs.md
        - Configuring logging: serving/observability/logging/config-logging.md
        - Collecting metrics: serving/observability/metrics/collecting-metrics.md
        - Knative Serving metrics: serving/observability/metrics/serving-metrics.md
      # Serving - troubleshooting
      - Troubleshooting:
        - Debugging application issues: serving/troubleshooting/debugging-application-issues.md
    # Serving reference docs
      - Reference:
        - Serving API: serving/reference/serving-api.md
###############################################################################
    # Eventing
###############################################################################
    - Eventing:
      - Knative Eventing overview: eventing/README.md
      - Event Mesh: eventing/event-mesh.md
      - Resources:
        - Brokers:
          - About Brokers: eventing/brokers/README.md
          - Broker types:
            - Available Broker types: eventing/brokers/broker-types/README.md
            # add default IMC broker page, page explaining broker types
            - Apache Kafka: eventing/brokers/broker-types/kafka-broker/README.md
            - RabbitMQ Broker: eventing/brokers/broker-types/rabbitmq-broker/README.md
          - Creating a Broker: eventing/brokers/create-mtbroker.md
          - Administrator configuration options: eventing/brokers/broker-admin-config-options.md
          - Developer configuration options: eventing/brokers/broker-developer-config-options.md
        - Triggers:
          - Using Triggers: eventing/triggers/README.md
          # about triggers docs
        #  - Administrator configuration options: eventing/triggers/trigger-admin-config-options.md
        #  - Developer configuration options: eventing/triggers/trigger-developer-config-options.md
      # Eventing - developer docs
      - Developer topics:
        - Event sources:
          - About event sources: eventing/sources/README.md
          - ApiServerSource:
            - About ApiServerSource: eventing/sources/apiserversource/README.md
            - Creating an ApiServerSource object: eventing/sources/apiserversource/getting-started.md
            - ApiServerSource reference: eventing/sources/apiserversource/reference.md
          - Apache Kafka Source: eventing/sources/kafka-source/README.md
          - PingSource:
            - Creating a PingSource object: eventing/sources/ping-source/README.md
            - PingSource reference: eventing/sources/ping-source/reference.md
          - RabbitMQSource: eventing/sources/rabbitmq-source/README.md
          - RedisStreamSource:
            - About RedisStreamSource: eventing/sources/redis/README.md
            - Creating a RedisStreamSource object: eventing/sources/redis/getting-started.md
        # BYO event source
        - Custom event sources:
          - Custom event sources overview: eventing/custom-event-source/README.md
          - Create a custom event source:
            - Creating an event source overview: eventing/custom-event-source/custom-event-source/README.md
            - Using the Knative sample repository:
              - Configure the sample: eventing/custom-event-source/custom-event-source/sample-repo.md
              - Create a controller: eventing/custom-event-source/custom-event-source/controller.md
              - Create a receive adapter: eventing/custom-event-source/custom-event-source/receive-adapter.md
            - Publishing an event source to your cluster: eventing/custom-event-source/custom-event-source/publish-event-source.md
          - SinkBinding:
            - About SinkBinding: eventing/custom-event-source/sinkbinding/README.md
            - Create a SinkBinding: eventing/custom-event-source/sinkbinding/create-a-sinkbinding.md
            - SinkBinding reference: eventing/custom-event-source/sinkbinding/reference.md
          - ContainerSource:
            - Create a ContainerSource: eventing/custom-event-source/containersource/README.md
            - ContainerSource Reference: eventing/custom-event-source/containersource/reference.md
        - Event sinks:
          - About sinks: eventing/sinks/README.md
          - Apache Kafka Sink: eventing/sinks/kafka-sink.md
        - Handling delivery failure: eventing/event-delivery.md
        - Flows:
          - About flows: eventing/flows/README.md
          - Parallel: eventing/flows/parallel.md
          - Sequence:
            - About Sequences: eventing/flows/sequence/README.md
            - Displaying Sequence output: eventing/flows/sequence/sequence-reply-to-event-display/README.md
            - Using Sequences in series: eventing/flows/sequence/sequence-reply-to-sequence/README.md
            - Create additional events: eventing/flows/sequence/sequence-terminal/README.md
            - Using with Broker and Trigger: eventing/flows/sequence/sequence-with-broker-trigger/README.md
        - Channels:
          - About Channels: eventing/channels/README.md
          - Channel types and defaults: eventing/channels/channel-types-defaults.md
          - Creating a Channel using cluster or namespace defaults: eventing/channels/create-default-channel.md
          - Available Channels: eventing/channels/channels-crds.md
          - Subscriptions: eventing/channels/subscriptions.md
        - Event registry: eventing/event-registry.md
        - Sugar controller: eventing/sugar/README.md
      - Administrator topics:
        # Eventing config
        - Eventing configuration:
          - Configure Channel defaults: eventing/configuration/channel-configuration.md
          - Configure Apache Kafka Channel defaults: eventing/configuration/kafka-channel-configuration.md
          - Configure event source defaults: eventing/configuration/sources-configuration.md
          - Configure Sugar Controller: eventing/configuration/sugar-configuration.md
      # Eventing - observability
      - Observability:
        - Accessing CloudEvent traces: eventing/accessing-traces.md
        - Collecting logs: eventing/observability/logging/collecting-logs.md
        - Configuring logging: eventing/observability/logging/config-logging.md
        - Collecting metrics: eventing/observability/metrics/collecting-metrics.md
        - Knative Eventing metrics: eventing/observability/metrics/eventing-metrics.md
      # Eventing - troubleshooting
      - Troubleshooting:
        - Debugging: eventing/troubleshooting/README.md
      - Experimental Features:
        - About Eventing experimental features: eventing/experimental-features/README.md
        - DeliverySpec.Timeout field: eventing/experimental-features/delivery-timeout.md
        - DeliverySpec.RetryAfterMax field: eventing/experimental-features/delivery-retryafter.md
        - New Trigger Filters: eventing/experimental-features/new-trigger-filters.md
        - KReference.Group field: eventing/experimental-features/kreference-group.md
        - Knative reference mapping: eventing/experimental-features/kreference-mapping.md
    # Eventing reference docs
      - Reference:
        - Eventing API: eventing/reference/eventing-api.md
###############################################################################
    # CLI
###############################################################################
    - Knative CLI:
      - CLI tools: client/README.md
      - Installing the Knative CLI: client/install-kn.md
      - Customizing kn: client/configure-kn.md
      - kn plugins: client/kn-plugins.md
###############################################################################
    # Code samples
###############################################################################
    - Code samples:
      - Code sample overview: samples/README.md
      - Serving code samples: samples/serving.md
      - Eventing code samples: samples/eventing.md
    # Reference docs
    - Reference:
      - Security: reference/security/README.md
      - Release notes: reference/relnotes/README.md
    - Community:
      - How To Get Involved: community/README.md
      - Contribute to Knative: community/contributing.md
      - Community Rules and Practices: community/governance.md
    - About:
      - Testimonials: about/testimonials.md
      - Case studies:
        - deepc: about/case-studies/deepc.md
        - Outfit7: about/case-studies/outfit7.md
        - Puppet: about/case-studies/puppet.md
<<<<<<< HEAD
        - PNC: /about/case-studies/pnc.md
=======
        - PNC Bank: about/case-studies/pnc.md
>>>>>>> 7fb5cbc6
    - Blog: /blog/<|MERGE_RESOLUTION|>--- conflicted
+++ resolved
@@ -304,9 +304,4 @@
         - deepc: about/case-studies/deepc.md
         - Outfit7: about/case-studies/outfit7.md
         - Puppet: about/case-studies/puppet.md
-<<<<<<< HEAD
-        - PNC: /about/case-studies/pnc.md
-=======
-        - PNC Bank: about/case-studies/pnc.md
->>>>>>> 7fb5cbc6
-    - Blog: /blog/+        - PNC: /about/case-studies/pnc.md