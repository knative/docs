--- conflicted
+++ resolved
@@ -96,11 +96,7 @@
 one or more `steps` fields to define the body of a build.
 
 Each `steps` in a build must specify a `Builder`, or type of container image
-<<<<<<< HEAD
 that adheres to the [Knative builder contract](../builder-contract/). For each
-=======
-that adheres to the [Knative builder contract](builder-contract/). For each
->>>>>>> 2182294e
 of the `steps` fields, or container images that you define:
 
 - The `Builder`-type container images are run and evaluated in order, starting
@@ -109,28 +105,17 @@
   detected.
 
 For details about how to ensure that you implement each step to align with the
-<<<<<<< HEAD
 "builder contract", see the [`Builder`](../builder-contract/) reference topic.
-=======
-"builder contract", see the [`Builder`](builder-contract/) reference topic.
->>>>>>> 2182294e
+
 
 #### Template
 
 The `template` field is a required if no `steps` are defined. Specifies a
-<<<<<<< HEAD
 [`BuildTemplate`](../build-templates/) resource object, in which includes
 repeatable or sharable build `steps`.
 
 For examples and more information about build templates, see the
 [`BuildTemplate`](../build-templates/) reference topic.
-=======
-[`BuildTemplate`](build-templates/) resource object, in which includes
-repeatable or sharable build `steps`.
-
-For examples and more information about build templates, see the
-[`BuildTemplate`](build-templates/) reference topic.
->>>>>>> 2182294e
 
 #### Source
 
@@ -163,11 +148,8 @@
 of the `Build` resource object.
 
 For examples and more information about specifying service accounts, see the
-<<<<<<< HEAD
 [`ServiceAccount`](../auth/) reference topic.
-=======
-[`ServiceAccount`](auth/) reference topic.
->>>>>>> 2182294e
+
 
 #### Volumes
 
@@ -175,19 +157,11 @@
 [volumes](https://kubernetes.io/docs/concepts/storage/volumes/) that you want to
 make available to your build, including all the build steps. Add volumes to
 complement the volumes that are implicitly
-<<<<<<< HEAD
 [created during a build step](../builder-contract/).
 
 For example, use volumes to accomplish one of the following common tasks:
 
 - [Mount a Kubernetes secret](../auth/).
-=======
-[created during a build step](builder-contract/).
-
-For example, use volumes to accomplish one of the following common tasks:
-
-- [Mount a Kubernetes secret](auth/).
->>>>>>> 2182294e
 
 - Create an `emptyDir` volume to act as a cache for use across multiple build
   steps. Consider using a persistent volume for inter-build caching.
