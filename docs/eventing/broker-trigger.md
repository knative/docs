--- conflicted
+++ resolved
@@ -54,20 +54,6 @@
 
 ## Usage
 
-<<<<<<< HEAD
-### Channel CRDs
-
-`Broker`s use their `spec.channelTemplateSpec` to create their internal `Channel`s,
-which dictate the durability guarantees of events sent to that `Broker`.
-
-#### Setup
-
-<!-- TODO(nachtmaar): link to new docs/eventing/channels/default-channels-crds.md -->
-Have a `ClusterChannelProvisioner` installed and set as the
-[default provisioner](https://www.knative.dev/docs/eventing/channels/default-channels/)
-for the namespace you are interested in. For development, the
-[`in-memory` `ClusterChannelProvisioner`](https://github.com/knative/eventing/tree/master/config/provisioners/in-memory-channel#deployment-steps)
-=======
 ### Channel
 
 `Broker`s use their `spec.channelTemplateSpec` to create their internal
@@ -80,27 +66,20 @@
 Have a `Channel` CRD installed and set as the default channel for the namespace
 you are interested in. For development, the
 [InMemoryChannel](https://github.com/knative/eventing/tree/master/config/channels/in-memory-channel)
->>>>>>> f5f59991
 is normally used.
 
 #### Changing
 
-<<<<<<< HEAD
-<!-- TODO(nachtmaar): is the behaviour the same when changing the default channel in the cm ?. See https://github.com/knative/docs/pull/1619/files -->
-If you want to change which `Channel` is used by a given
-`Broker`, then determine if the `spec.channelTemplateSpec` is specified or not.
-=======
 **Note** changing the `Channel` of a running `Broker` will lose all in-flight
 events.
 
 If you want to change which `Channel` is used by a given `Broker`, then
 determine if the `spec.channelTemplateSpec` is specified or not.
->>>>>>> f5f59991
 
 If `spec.channelTemplateSpec` is specified:
 
 1. Delete the `Broker`.
-1. Create the `Broker` with the updated `spec.channelTemplateSpec`.
+1. Create the `Broker` with the updated `spec.channelTemplate`.
 
 If `spec.channelTemplateSpec` is not specified:
 
