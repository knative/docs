--- conflicted
+++ resolved
@@ -19,12 +19,9 @@
 such as ordering and persistence, and you want to use the implementation selected by the cluster
 administrator.
 
-<<<<<<< HEAD
+
 Cluster administrators can modify the default Channel implementation settings by editing the `default-ch-webhook` ConfigMap in the `knative-eventing` namespace.
-=======
-!!! info
-    InMemoryChannel channels should not be used in production environments.
->>>>>>> eebc024f
+
 
 For more information about modifying ConfigMaps, see
 [Configuring the Eventing Operator custom resource](/admin/install/operator/configuring-eventing-cr/#setting-a-default-channel).
@@ -57,15 +54,10 @@
           replicationFactor: 1
 ```
 
-<<<<<<< HEAD
+
 !!! note
     InMemoryChannel Channels must not be used in production environments.
-=======
-Default channels can be configured for the cluster, a namespace on the cluster, or both.
 
-!!! info
-    If a default channel implementation is configured for a namespace, this will overwrite the configuration for the cluster.
->>>>>>> eebc024f
 
 ## Next steps
 
