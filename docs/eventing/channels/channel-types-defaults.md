--- conflicted
+++ resolved
@@ -5,28 +5,18 @@
 showlandingtoc: "true"
 ---
 
-<<<<<<< HEAD
 # Channel types and defaults
-
-Knative provides the InMemoryChannel channel implementation by default. This default implementation is useful for developers who do not want to configure a specific implementation type, such as Apache Kafka or NATSS channels.
-=======
 Knative uses two types of channels:
 * The generic Channel object
 * Channel implementations that each have their own custom resource definitions (CRDs), such as
 `InMemoryChannel` and `KafkaChannel`.
->>>>>>> e0b41e4b
 
 The custom Channel implementations each have their own event delivery mechanisms, such as in-memory
 or broker-based. Example brokers include Kafka and GCP Pub/Sub.
 
-<<<<<<< HEAD
-The default channel implementation is specified in the `default-ch-webhook` ConfigMap in the `knative-eventing` namespace.
-For more information about modifying ConfigMaps, see [Configuring the Eventing Operator custom resource](../../../docs/install/operator/configuring-eventing-cr).
-=======
 Knative provides the `InMemoryChannel` channel implementation by default.
 This default implementation is useful for developers who do not want to configure a specific
 implementation type, such as Apache Kafka or NATSS channels.
->>>>>>> e0b41e4b
 
 Through the generic Channel object you can create a channel without specifying which channel
 implementation CRD is used.
