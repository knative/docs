---
title: "Available Channels"
#linkTitle: "Channels"
weight: 100
type: "docs"
---

<<<<<<< HEAD
# Available Channels
=======
<!-- Move this content out to the README.md so that it's part of a conceptual overview of Channels.
It's not helpful for content this brief and this specific to have its own page. -->
>>>>>>> e0b41e4b

<!--
This is a generated file and should not be changed manually. All changes should follow the
procedure:

1. Update the information in [`channels.yaml`](channels.yaml).

2. Run the generator tool:
    ```shell
    go run eventing/channels/generator/main.go
    ```
-->

This is a non-exhaustive list of the available Channels for Knative Eventing.

Notes:

* Inclusion in this list is not an endorsement, nor does it imply any level of
  support.

Name | Status | Support | Description
--- | --- | --- | ---
[GCP PubSub](https://github.com/google/knative-gcp) | Proof of Concept | None | Channels are backed by [GCP PubSub](https://cloud.google.com/pubsub/).
[InMemoryChannel](https://github.com/knative/eventing/tree/{{ branch }}/config/channels/in-memory-channel/README.md) | Proof of Concept | None | In-memory channels are a best effort Channel. They should NOT be used in Production. They are useful for development.
[KafkaChannel - Consolidated](https://github.com/knative-sandbox/eventing-kafka/tree/{{ branch }}/pkg/channel/consolidated/README.md) | Proof of Concept | None | Channels are backed by [Apache Kafka](http://kafka.apache.org/) topics. The original Knative KafkaChannel implementation which utilizes a single combined Kafka Producer / Consumer deployment.
[KafkaChannel - Distributed](https://github.com/knative-sandbox/eventing-kafka/tree/{{ branch }}/pkg/channel/distributed/README.md) | Proof of Concept | None | Channels are backed by [Apache Kafka](http://kafka.apache.org/) topics. An alternate KafkaChannel implementation, contributed by SAP's [Kyma](https://kyma-project.io/) project, which provides a more granular deployment of Producers / Consumers.
[NatssChannel](https://github.com/knative-sandbox/eventing-natss/tree/{{ branch }}/config/README.md) | Proof of Concept | None | Channels are backed by [NATS Streaming](https://github.com/nats-io/nats-streaming-server#configuring).<|MERGE_RESOLUTION|>--- conflicted
+++ resolved
@@ -5,13 +5,9 @@
 type: "docs"
 ---
 
-<<<<<<< HEAD
 # Available Channels
-=======
 <!-- Move this content out to the README.md so that it's part of a conceptual overview of Channels.
 It's not helpful for content this brief and this specific to have its own page. -->
->>>>>>> e0b41e4b
-
 <!--
 This is a generated file and should not be changed manually. All changes should follow the
 procedure:
