These samples show how to configure a Camel Source. It is an Event Source that
can leverage one of the [250+ Apache Camel components](https://github.com/apache/camel/tree/master/components)
for generating events.

## Prerequisites

1. [Install Knative Serving and Eventing](../../../install).

1. Install the [Apache Camel K](https://github.com/apache/camel-k) Operator in
   any namespace where you want to run Camel sources.

   The preferred version that is compatible with Camel sources is
   [Camel K v0.3.3](https://github.com/apache/camel-k/releases/tag/0.3.3).

   Installation instructions are provided in the
   [Apache Camel K GitHub repository](https://github.com/apache/camel-k#installation).
   Documentation includes specific instructions for common Kubernetes
   environments, including development clusters.

1.(Optional) Download Kail binaries for Linux or OSX, which can be found on the [latest release](https://github.com/boz/kail/releases/latest) page. You can use `kail` instead of `kubectl logs` to tail the logs of the subscriber.

1. Install the Camel Source from the `camel.yaml` in the [Eventing Sources release page](https://github.com/knative/eventing-contrib/releases):

   ```shell
   kubectl apply --filename camel.yaml
   ```
   

### Create a Channel and a Subscriber

<<<<<<< HEAD
To check if a `CamelSource` is fully working, create:

- a simple Knative event display service that prints incoming events to its log
- an in-memory channel named `camel-test` that buffers events created by the
  event source
- a subscription to direct events from the test channel to the event display
  service
=======
To verify that the `CamelSource` is working, we will create:

- a simple Knative event display service that prints incoming events to its log
- an in-memory channel named `camel-test` that will buffer events created by the event source
- a subscription to direct events from the test channel to the event display service
>>>>>>> d102eaaa

Deploy the [`display_resources.yaml`](./display_resources.yaml):

```shell
kubectl apply --filename display_resources.yaml
```

### Run a CamelSource using the Timer component

The samples directory contains some sample sources that can be used to generate
events.

<<<<<<< HEAD
The simplest example of the `CamelSource`, that does not require additional
configuration, is the "timer" source.
=======
The simplest one, that does not require additional configuration is the "timer"
source.
>>>>>>> d102eaaa

If you want, you can customize the source behavior using options available in
the Apache Camel documentation for the
[timer component](https://github.com/apache/camel/blob/master/components/camel-timer/src/main/docs/timer-component.adoc).
All Camel components are documented in the
[Apache Camel GitHub repository](https://github.com/apache/camel/tree/master/components).

Install the [timer CamelSource](source_timer.yaml) from source:

```shell
kubectl apply -f source_timer.yaml
```

<<<<<<< HEAD
Verify that the published events were sent into the Knative eventing
system by looking at what is downstream of the `CamelSource`.

=======
We will verify that the published message was sent to the Knative eventing
system by looking at the downstream of the `CamelSource`.
 
>>>>>>> d102eaaa
```shell
kubectl logs --selector serving.knative.dev/service=camel-event-display -c user-container
```
or 

You can also use [`kail`](https://github.com/boz/kail) to tail the logs of the subscriber.

```shell
kail -d camel-event-display --since=10m
```

If you have deployed the timer source, you should see log lines appearing every 3
seconds.


### Run a CamelSource using the Telegram component

Another useful component available with Camel is the Telegram component. It can
be used to forward messages of a [Telegram](https://telegram.org/) chat into
Knative channels as events.

Before using the provided Telegram `CamelSource` example, you need to follow the
instructions on the Telegram website for creating a
[Telegram Bot](https://core.telegram.org/bots). The quickest way to create a bot
is to contact the [Bot Father](https://telegram.me/botfather), another Telegram
Bot, using your preferred Telegram client (mobile or web). After you create the
bot, you will receive an **authorization token** that is needed for the source to
work.

First, edit the [telegram CamelSource](source_telegram.yaml) and put the
authorization token, replacing the `<put-your-token-here>` placeholder.

To reduce noise in the event display, you can remove the previously created
timer CamelSource from the namespace:

```shell
kubectl delete camelsource camel-timer-source
```

Install the [telegram CamelSource](source_telegram.yaml) from source:

```shell
kunbectl apply -f source_telegram.yaml
```

Start `kail` again and keep it open on the event display:

```shell
kail -d camel-event-display --since=10m
```

Now, you can contact your bot with any Telegram client. Each message you send
to the bot will be printed by the event display as a cloudevent.


### Run a Camel K Source

For complex use cases that require multiple steps to be executed before event data is ready to be published, you can use Camel K sources.
Camel K lets you use Camel DSL to design one or more routes that can define complex workflows before sending events to the target sink.

If you have previously deployed other CamelSources, to reduce noise in the event display, you can remove them all from the namespace:

```shell
kubectl delete camelsource --all
```

Install the [Camel K Source](source_camel_k.yaml) from source:

```shell
kubectl apply -f source_camel_k.yaml
```

Start `kail` again and keep it open on the event display:

```shell
kail -d camel-event-display --since=10m
```

The event display will show some JSON data periodically pulled from an external REST API.
The API in the example is static, but you can use your own dynamic API by replacing the endpoint.<|MERGE_RESOLUTION|>--- conflicted
+++ resolved
@@ -28,7 +28,6 @@
 
 ### Create a Channel and a Subscriber
 
-<<<<<<< HEAD
 To check if a `CamelSource` is fully working, create:
 
 - a simple Knative event display service that prints incoming events to its log
@@ -36,13 +35,6 @@
   event source
 - a subscription to direct events from the test channel to the event display
   service
-=======
-To verify that the `CamelSource` is working, we will create:
-
-- a simple Knative event display service that prints incoming events to its log
-- an in-memory channel named `camel-test` that will buffer events created by the event source
-- a subscription to direct events from the test channel to the event display service
->>>>>>> d102eaaa
 
 Deploy the [`display_resources.yaml`](./display_resources.yaml):
 
@@ -55,13 +47,9 @@
 The samples directory contains some sample sources that can be used to generate
 events.
 
-<<<<<<< HEAD
+
 The simplest example of the `CamelSource`, that does not require additional
 configuration, is the "timer" source.
-=======
-The simplest one, that does not require additional configuration is the "timer"
-source.
->>>>>>> d102eaaa
 
 If you want, you can customize the source behavior using options available in
 the Apache Camel documentation for the
@@ -75,15 +63,10 @@
 kubectl apply -f source_timer.yaml
 ```
 
-<<<<<<< HEAD
+
 Verify that the published events were sent into the Knative eventing
 system by looking at what is downstream of the `CamelSource`.
 
-=======
-We will verify that the published message was sent to the Knative eventing
-system by looking at the downstream of the `CamelSource`.
- 
->>>>>>> d102eaaa
 ```shell
 kubectl logs --selector serving.knative.dev/service=camel-event-display -c user-container
 ```
