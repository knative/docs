---
title: "Apache Camel source"
linkTitle: "Camel source"
weight: 5
type: "docs"
---

These samples show how to configure Camel Sources. These event sources are highly dynamic and allow you to
generate events from a variety of systems (cloud platforms, social networks, datastores, message brokers, legacy systems, etc.), 
leveraging all the [300+ components provided by Apache Camel](https://camel.apache.org/components/latest/).

All Camel Sources use [Apache Camel K](https://github.com/apache/camel-k) as the runtime engine.

## Prerequisites

1. [Install Knative Serving and Eventing](../../../install).

1. Install the [Apache Camel K](https://github.com/apache/camel-k) Operator in
   any namespace where you want to run Camel sources.

   The preferred version that is compatible with Camel sources is
   [Camel K v1.0.0-M4](https://github.com/apache/camel-k/releases).

   Installation instructions are provided in the
   [Apache Camel K Manual](https://camel.apache.org/camel-k/latest/installation/installation.html).
   Documentation includes specific instructions for common Kubernetes
   environments, including development clusters.

1. Install the Camel Source from the `camel.yaml` in the
   [Eventing Sources release page](https://github.com/knative/eventing-contrib/releases):

   ```shell
   kubectl apply --filename camel.yaml
   ```

### Create Test Resources

All the `CamelSource` examples use some test resources for the purpose of displaying the generated events.
The following resources need to be created:

- a simple Knative event display service that prints incoming events to its log
- an in-memory channel named `camel-test` that buffers events created by the
  event source
- a subscription to direct events from the test channel to the event display
  service

Deploy the [`display_resources.yaml`](./display_resources.yaml):

```shell
kubectl apply --filename display_resources.yaml
```

### Run a Timer CamelSource

The samples directory contains some sample sources that can be used to generate
events.

The simplest example of `CamelSource`, that does not require additional
configuration, is the timer source.

The timer source periodically generates "Hello world!" events and forwards them to the provided destination. 

If you want, you can customize the source behavior using options available in
the Apache Camel documentation for the
[timer component](https://camel.apache.org/components/latest/timer-component.html).
All Camel components are documented in the
[Apache Camel Website](https://camel.apache.org/components/latest/).

Install the [timer CamelSource](source_timer.yaml) from source:

```shell
kubectl apply -f source_timer.yaml
```

Verify that the published events were sent into the Knative eventing system by
looking at what is downstream of the `CamelSource`.

```shell
kubectl logs --selector serving.knative.dev/service=camel-event-display -c user-container
```

If you have deployed the timer source, you should see new log lines appearing every
3 seconds.

### Run a MQTT CamelSource

One of the 300+ Camel components that you can leverage is [Camel-Paho](https://camel.apache.org/components/latest/paho-component.html), 
based on the [Eclipse Paho](https://www.eclipse.org/paho/) open source project.

A source based on Paho (like the provided [MQTT CamelSource](source_mqtt.yaml)) allows to bridge any MQTT broker to a Knative resource,
automatically converting IoT messages to Cloudevents.

To use the MQTT source, you need a MQTT broker running and reachable from your cluster.
For example, it's possible to run a [Mosquitto MQTT Broker](https://mosquitto.org/) for testing purposes.  

First, edit the [MQTT CamelSource](source_mqtt.yaml) and put the
correct address of the MQTT broker in the `brokerUrl` field.
You also need to provide the name of the topic that you want to subscribe to: just change `paho:mytopic` to match
the topic that you want to use.

You can also scale this source out, in order to obtain more throughput, by changing the value of the `replicas` field.
By default it creates *2* replicas for demonstration purposes.

To reduce noise in the event display, you can remove all previously created
CamelSources from the namespace:

```shell
kubectl delete camelsource --all
```

<<<<<<< HEAD
Install the [mqtt CamelSource](source_telegram.yaml):
=======
Install the [mqtt CamelSource](source_mqtt.yaml):
>>>>>>> 64a25073

```shell
kubectl apply -f source_mqtt.yaml
```

You can now send MQTT messages to your broker using your favourite client (you can even use Camel K for sending test events).

Each message you send to the MQTT broker will be printed by the event display as a Cloudevent.

You can verify that your messages reach the event display by checking its logs:

```shell
kubectl logs --selector serving.knative.dev/service=camel-event-display -c user-container
```


### Run a Telegram CamelSource

Another useful component available with Camel is the Telegram component. It can
be used to forward messages of a [Telegram](https://telegram.org/) chat into
Knative channels as events.

Before using the provided Telegram `CamelSource` example, you need to follow the
instructions on the Telegram website for creating a
[Telegram Bot](https://core.telegram.org/bots). The quickest way to create a bot
is to contact the [Bot Father](https://telegram.me/botfather), another Telegram
Bot, using your preferred Telegram client (mobile or web). After you create the
bot, you will receive an **authorization token** that is needed for the source
to work.

First, edit the [telegram CamelSource](source_telegram.yaml) and put the
authorization token, replacing the `<put-your-token-here>` placeholder.

To reduce noise in the event display, you can remove all previously created
CamelSources from the namespace:

```shell
kubectl delete camelsource --all
```

Install the [telegram CamelSource](source_telegram.yaml):

```shell
kubectl apply -f source_telegram.yaml
```

Now, you can contact your bot with any Telegram client. Each message you send to
the bot will be printed by the event display as a Cloudevent.

You can verify that your messages reach the event display by checking its logs:

```shell
kubectl logs --selector serving.knative.dev/service=camel-event-display -c user-container
```


### Run an HTTP Poller CamelSource

CamelSources are not limited to using a single Camel component. For example, 
you can combine the [Camel Timer component](https://camel.apache.org/components/latest/timer-component.html)
with the [Camel HTTP component](https://camel.apache.org/components/latest/http-component.html)
to periodically fetch an external API, transform the result into a Cloudevent and forward it to a 
given destination.

The example will retrieve a static JSON file from a remote URL, but you can edit the
[HTTP poller CamelSource](source_http_poller.yaml) to add your own API.

If you have previously deployed other CamelSources, to reduce noise in the event
display, you can remove them all from the namespace:

```shell
kubectl delete camelsource --all
```

Install the [HTTP poller CamelSource](source_http_poller.yaml):

```shell
kubectl apply -f source_http_poller.yaml
```

The event display will show some JSON data periodically pulled from the external
REST API. To check the logs:

```shell
kubectl logs --selector serving.knative.dev/service=camel-event-display -c user-container
```<|MERGE_RESOLUTION|>--- conflicted
+++ resolved
@@ -108,11 +108,7 @@
 kubectl delete camelsource --all
 ```
 
-<<<<<<< HEAD
-Install the [mqtt CamelSource](source_telegram.yaml):
-=======
 Install the [mqtt CamelSource](source_mqtt.yaml):
->>>>>>> 64a25073
 
 ```shell
 kubectl apply -f source_mqtt.yaml
