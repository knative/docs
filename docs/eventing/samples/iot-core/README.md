--- conflicted
+++ resolved
@@ -32,12 +32,6 @@
 ```
 
 ### Prerequisites
-
-#### Local
-
-1.  Clone
-    [Knative Eventing Sources](https://github.com/knative/eventing-sources)
-    locally.
 
 #### Kubernetes
 
@@ -179,7 +173,6 @@
         -events 10
     ```
 
-<<<<<<< HEAD
 1. Inspect the logs of the subscriber:
 
     ```shell
@@ -190,39 +183,28 @@
     
     ```shell
     {"ID":"481014114648052","Data":"eyJzb3VyY2VfaWQiOiJpb3QtY29yZSBkZW1vIiwiZXZlbnRfaWQiOiJlaWQtMzI3MjJiMzItZWU5Mi00YzZlLWEzOTgtNDlmYjRkYWYyNGE1IiwiZXZlbnRfdHMiOjE1NTM3MTczOTYsIm1ldHJpYyI6MC4xMzY1MjI5OH0=","Attributes":{"deviceId":"iot-demo-client","deviceNumId":"2754785852315736","deviceRegistryId":"iot-demo","deviceRegistryLocation":"us-central1","projectId":"s9-demo","subFolder":""},"PublishTime":"2019-03-27T20:09:56.685Z"}
-=======
+
 ### Cleanup
 
 To cleanup the knative resources:
 
-1.  Remove the gcppubsub controller:
-
-    ```shell
-    pushd $HOME/go/src/github.com/knative/eventing-sources
-    kubectl delete --filename config/default-gcppubsub.yaml
-    popd
-    ```
-
-2.  Remove the channel:
-
-    ```shell
-    sed "s/CHANNEL_NAME/$CHANNEL_NAME/" channel.yaml |
-    kubectl --namespace default delete --filename -
-    ```
-
-3.  Remove the gcppubsub source:
-
-    ```shell
-    sed -e "s/MY_GCP_PROJECT/$IOTCORE_PROJECT/" \
+1.  Remove the `GcpPubSubSource`:
+
+    ```shell
+    sed -e "s/PROJECT_ID/$IOTCORE_PROJECT/" \
         -e "s/TOPIC_NAME/$IOTCORE_TOPIC_DATA/" \
-        -e "s/CHANNEL_NAME/$CHANNEL_NAME/" \
-        gcp-pubsub-source.yaml |
+        docs/eventing/samples/iot-core/gcp-pubsub-source.yaml |
     kubectl delete --filename -
     ```
-
-4.  Remove the subscription:
-    ```shell
-    sed "s/CHANNEL_NAME/$CHANNEL_NAME/" subscription.yaml |
-    kubectl delete --filename -
->>>>>>> cb504f07
-    ```+    
+1.  Remove the Trigger:
+
+    ```shell
+    kubectl delete --filename docs/eventing/samples/iot-core/trigger.yaml
+    ```
+
+1.  Remove the `GcpPubSubSource` controller:
+
+    ```shell
+    kubectl delete --filename https://github.com/knative/eventing-sources/releases/download/v0.5.0/gcppubsub.yaml
+    ```
