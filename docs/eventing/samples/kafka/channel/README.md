--- conflicted
+++ resolved
@@ -35,64 +35,6 @@
 
 ## Specifying the default channel configuration
 
-<<<<<<< HEAD
-To configure the usage of the `KafkaChannel` CRD as the
-[default channel configuration](../../../channels/channel-types-defaults.md), edit the
-`default-ch-webhook` ConfigMap as follows:
-
-```
-cat <<-EOF | kubectl apply -f -
----
-apiVersion: v1
-kind: ConfigMap
-metadata:
-  name: default-ch-webhook
-  namespace: knative-eventing
-data:
-  # Configuration for defaulting channels that do not specify CRD implementations.
-  default-ch-config: |
-    clusterDefault:
-      apiVersion: messaging.knative.dev/v1beta1
-      kind: KafkaChannel
-      spec:
-        numPartitions: 3
-        replicationFactor: 1
-EOF
-```
-
-## Creating an Apache Kafka channel using the default channel configuration
-
-Now that `KafkaChannel` is set as the default channel configuration, you can use
-the `channels.messaging.knative.dev` CRD to create a new Apache Kafka channel,
-using the generic `Channel`:
-
-```
-cat <<-EOF | kubectl apply -f -
----
-apiVersion: messaging.knative.dev/v1
-kind: Channel
-metadata:
-  name: testchannel-one
-EOF
-```
-
-Check Kafka for a `testchannel` topic. With Strimzi this can be done by using
-the command:
-
-```
-kubectl -n kafka exec -it my-cluster-kafka-0 -- bin/kafka-topics.sh --bootstrap-server my-cluster-kafka-bootstrap:9092 --list
-```
-
-The result is:
-
-```
-...
-__consumer_offsets
-knative-messaging-kafka.default.my-kafka-channel
-knative-messaging-kafka.default.testchannel-one
-...
-```
-=======
 1. To configure the usage of the `KafkaChannel` CRD as the
    [default channel configuration](../../../channels/channel-types-defaults), 
    edit the `default-ch-webhook` ConfigMap as follows:
@@ -143,7 +85,6 @@
    knative-messaging-kafka.default.testchannel-one
    ...
    ```
->>>>>>> 070ba9fc
 
 The Apache Kafka topic that is created by the channel implementation contains
 the name of the namespace, `default` in this example, followed by the actual
@@ -222,13 +163,9 @@
 shows how to configure the `KafkaChannel` to work against a protected Apache
 Kafka cluster, with the two supported TLS and SASL authentication methods.
 
-<<<<<<< HEAD
-In production environments it is common that the Apache Kafka cluster is secured using [TLS](http://kafka.apache.org/documentation/#security_ssl) or [SASL](http://kafka.apache.org/documentation/#security_sasl). This section shows how to configure the `KafkaChannel` to work against a protected Apache Kafka cluster, with the two supported TLS and SASL authentication methods.
-=======
 !!! note
     Kafka channels require certificates to be in `.pem` format. If your files
     are in a different format, you must convert them to `.pem`.
->>>>>>> 070ba9fc
 
 Follow the section corresponding to the channel type that you used
 (consolidated or distributed) when installing eventing-kafka:
@@ -240,16 +177,6 @@
 To use TLS authentication you must have a CA root certificate as well as
 a client certificate and key.
 
-<<<<<<< HEAD
-For the consolidated channel type, create the certificate files as secret
-fields in your chosen namespace:
-```
-$ kubectl create secret --namespace <namespace> generic <kafka-auth-secret> \
-  --from-file=ca.crt=caroot.pem \
-  --from-file=user.crt=certificate.pem \
-  --from-file=user.key=key.pem
- ```
-=======
 1. Create the certificate files as secret fields in your chosen namespace:
    ```shell
    kubectl create secret --namespace <namespace> generic <kafka-auth-secret> \
@@ -260,36 +187,9 @@
 
 !!! note
     It is important to use the same keys (`ca.crt`, `user.crt` and `user.key`).
->>>>>>> 070ba9fc
 
 #### SASL authentication
 
-<<<<<<< HEAD
-For the distributed channel type, place the certificate into your
-`config-kafka` ConfigMap and set the TLS.Enable field to `true`, for example:
-
-```
-...
-data:
-  sarama: |
-    config: |
-      Net:
-        TLS:
-          Enable: true
-          Config:
-            RootPEMs: # Array of Root Certificate PEM Files (Use '|-' Syntax To Preserve Linefeeds & Avoiding Terminating \n)
-            - |-
-              -----BEGIN CERTIFICATE-----
-              MIIGDzCCA/egAwIBAgIUWq6j7u/25wPQiNMPZqL6Vy0rkvQwDQYJKoZIhvcNAQEL
-              ...
-              771uezZAFqd1GLLL8ZYRmCsAMg==
-              -----END CERTIFICATE-----
-...
-```
-
-
-### SASL authentication
-=======
 To use SASL authentication, you will need the following information:
 
 - A username and password.
@@ -362,7 +262,6 @@
    ```
 
 #### SASL authentication
->>>>>>> 070ba9fc
 
 To use SASL authentication, you will need the following information:
 
@@ -372,103 +271,6 @@
 !!! note
     It is recommended to also enable TLS as described in the previous section.
 
-<<<<<<< HEAD
-#### SASL secret
-
-The SASL secret is different depending on whether you are using the
-consolidated or distributed channel implementation. For the
-consolidated channel, create a secret with a `ca.crt` field if using
-a custom CA certificate, for example:
-
-```
-$ kubectl create secret --namespace <namespace> generic <kafka-auth-secret> \
-  --from-file=ca.crt=caroot.pem \
-  --from-literal=password="SecretPassword" \
-  --from-literal=saslType="SCRAM-SHA-512" \
-  --from-literal=user="my-sasl-user"
-```
-
-or, if you want to use public CA certificates, you must use the
-`tls.enabled=true` flag, rather than the `ca.crt` argument, for example:
-
-```
-$ kubectl create secret --namespace <namespace> generic <kafka-auth-secret> \
-  --from-literal=tls.enabled=true \
-  --from-literal=password="SecretPassword" \
-  --from-literal=saslType="SCRAM-SHA-512" \
-  --from-literal=user="my-sasl-user"
-```
-
-*NOTE:* It is important to use the same keys; `user`, `password` and `saslType`.
-
-For the distributed channel type, do not place the certificate into the secret;
-instead place the root certificate data (if using a custom CA cert) directly
-into your `config-kafka` ConfigMap and set SASL.Enable to `true`. For example:
-
-```
-$ kubectl create secret --namespace <namespace> generic <kafka-auth-secret> \
-    --from-literal=password="SecretPassword" \
-    --from-literal=saslType="PLAIN" \
-    --from-literal=username="my-sasl-user"
-```
-
-Example of adding a certificate to the `config-kafka` ConfigMap and enabling
-TLS and SASL:
-
-```
-...
-data:
-  sarama: |
-    config: |
-      Net:
-        TLS:
-          Enable: true
-          Config:
-            RootPEMs: # Array of Root Certificate PEM Files (Use '|-' Syntax To Preserve Linefeeds & Avoiding Terminating \n)
-            - |-
-              -----BEGIN CERTIFICATE-----
-              MIIGDzCCA/egAwIBAgIUWq6j7u/25wPQiNMPZqL6Vy0rkvQwDQYJKoZIhvcNAQEL
-              ...
-              771uezZAFqd1GLLL8ZYRmCsAMg==
-              -----END CERTIFICATE-----
-        SASL:
-          Enable: true
-...
-```
-
-### All authentication methods
-
-After creating the secret for your desired authentication type using the above
-steps, reference that secret and the namespace of the secret in the
-`config-kafka` ConfigMap:
-```
-...
-data:
-  eventing-kafka: |
-    kafka:
-      authSecretName: <kafka-auth-secret>
-      authSecretNamespace: <namespace>
-...
- ```
-
-*NOTE:* The default secret name and namespace are `kafka-cluster` and
-`knative-eventing` respectively. If you reference a secret in a different
-namespace, be sure your roles and bindings are configured so that the
-knative-eventing pods can access it.
-
-## Channel Configuration
-
-The `config-kafka` ConfigMap allows for a variety of channel options such as:
-- CPU and Memory requests and limits for the dispatcher (and receiver for
-   the distributed channel type) deployments created by the controller
-- Kafka topic default values (number of partitions, replication factor, and
-  retention time)
-- Maximum idle connections/connections per host for Knative cloudevents
-- The brokers string for your Kafka connection
-- The name and namespace of your TLS/SASL authentication secret
-- The Kafka admin type (distributed channel only)
-- Nearly all the settings exposed in a [Sarama Config Struct](https://github.com/Shopify/sarama/blob/master/config.go)
-=======
 1. Edit your config-kafka ConfigMap:
    ```shell
    kubectl -n knative-eventing edit configmap config-kafka
@@ -533,7 +335,6 @@
 
 - Nearly all the settings exposed in a [Sarama Config Struct](https://github.com/Shopify/sarama/blob/master/config.go)
 
->>>>>>> 070ba9fc
 - Sarama debugging assistance (via sarama.enableLogging)
 
 For detailed information (particularly for the distributed channel), see the
