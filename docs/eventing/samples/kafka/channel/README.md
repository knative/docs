--- conflicted
+++ resolved
@@ -36,7 +36,7 @@
 ## Specifying the default channel configuration
 
 1. To configure the usage of the `KafkaChannel` CRD as the
-   [default channel configuration](../../../channels/channel-types-defaults), 
+   [default channel configuration](../../../channels/channel-types-defaults),
    edit the `default-ch-webhook` ConfigMap as follows:
    ```bash
    kubectl apply -f - <<EOF
@@ -167,67 +167,7 @@
     Kafka channels require certificates to be in `.pem` format. If your files
     are in a different format, you must convert them to `.pem`.
 
-<<<<<<< HEAD
-Follow the section corresponding to the channel type that you used
-(consolidated or distributed) when installing eventing-kafka:
-
-### Consolidated channel authentication
-
-#### TLS authentication
-
-To use TLS authentication you must have a CA root certificate as well as
-a client certificate and key.
-
-1. Create the certificate files as secret fields in your chosen namespace:
-   ```bash
-   kubectl create secret --namespace <namespace> generic <kafka-auth-secret> \
-     --from-file=ca.crt=caroot.pem \
-     --from-file=user.crt=certificate.pem \
-     --from-file=user.key=key.pem
-   ```
-
-!!! note
-    It is important to use the same keys (`ca.crt`, `user.crt` and `user.key`).
-
-#### SASL authentication
-
-To use SASL authentication, you will need the following information:
-
-- A username and password.
-- The type of SASL mechanism you wish to use. For example; `PLAIN`, `SCRAM-SHA-256` or `SCRAM-SHA-512`.
-
-!!! note
-    It is recommended to also enable TLS. If you enable this, you will also
-    need the `ca.crt` certificate as described in the previous section.
-
-1. Create a secret with a `ca.crt` field if using a custom CA certificate,
-   for example:
-   ```bash
-   kubectl create secret --namespace <namespace> generic <kafka-auth-secret> \
-     --from-file=ca.crt=caroot.pem \
-     --from-literal=password="SecretPassword" \
-     --from-literal=saslType="SCRAM-SHA-512" \
-     --from-literal=user="my-sasl-user"
-   ```
-2. Optional. If you want to use public CA certificates, you must use the
-   `tls.enabled=true` flag, rather than the `ca.crt` argument, for example:
-   ```bash
-   kubectl create secret --namespace <namespace> generic <kafka-auth-secret> \
-     --from-literal=tls.enabled=true \
-     --from-literal=password="SecretPassword" \
-     --from-literal=saslType="SCRAM-SHA-512" \
-     --from-literal=user="my-sasl-user"
-   ```
-
-!!! note
-    It is important to use the same keys; `user`, `password` and `saslType`.
-
-### Distributed channel authentication
-
-#### TLS authentication
-=======
 ### TLS authentication
->>>>>>> 6d17a431
 
 1. Edit your config-kafka ConfigMap:
    ```bash
