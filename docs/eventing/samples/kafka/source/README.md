--- conflicted
+++ resolved
@@ -247,30 +247,6 @@
 * `float` for 32-bit & 64-bit floating points
 * `byte-array` for a Base64 encoded byte array
 
-<<<<<<< HEAD
-To specify it, add the label `kafkasources.sources.knative.dev/key-type` to the
-`KafkaSource` definition like:
-
-```yaml
-apiVersion: sources.knative.dev/v1alpha1
-kind: KafkaSource
-metadata:
-  name: kafka-source
-  labels:
-    kafkasources.sources.knative.dev/key-type: int
-spec:
-  consumerGroup: knative-group
-  bootstrapServers:
-  - my-cluster-kafka-bootstrap.kafka:9092 # note the kafka namespace
-  topics:
-  - knative-demo-topic
-  sink:
-    ref:
-      apiVersion: serving.knative.dev/v1
-      kind: Service
-      name: event-display
-```
-=======
 To specify it, add the label `kafkasources.sources.knative.dev/key-type` to the `KafkaSource` definition like:
    ```yaml
    apiVersion: sources.knative.dev/v1alpha1
@@ -346,4 +322,4 @@
        kind: Service
        name: event-display
    ```
->>>>>>> cc7bcdd4
+   