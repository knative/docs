# MetaSources are not intended to be used directly by a user. Rather they are to help make other
# sources easy to write and maintain.
metaSources:
  - name: Container Source
    url: https://github.com/knative/eventing/blob/master/pkg/apis/sources/v1alpha1/containersource_types.go
    status: Active Development
    support: Knative
    description: >
      Container Source is a generic controller. Given an Image URL, it will keep a single `Pod`
      running with the specified image, environment, and arguments. It is used by multiple other
      Sources as underlying infrastructure.
  - name: Auto Container Source
    url: https://github.com/Harwayne/auto-container-source
    status: Proof of Concept
    support: None
    description: >
      AutoContainerSource is a controller that allows the Source CRDs _without_ needing a
      controller. It notices CRDs with a specific label and starts controlling resources of that
      type. It utilizes Container Source as underlying infrastructure.
  - name: Sample Source
    url: https://github.com/grantr/sample-source
    status: Proof of Concept
    support: None
    description: >
      SampleSource is a reference implementation supporting the
      [Writing an Event Source the Hard Way tutorial](../samples/writing-a-source).

# Sources are event sources that users can install and use directly.
sources:
  - name: Apache Camel
    url: https://github.com/knative/eventing-contrib/blob/master/contrib/camel/pkg/apis/sources/v1alpha1/camelsource_types.go
    status: Proof of Concept
    support: None
    description: >
      Allows to use [Apache Camel](https://github.com/apache/camel) components for pushing events into Knative.
  - name: AWS SQS
    url: https://github.com/knative/eventing-contrib/blob/master/pkg/apis/sources/v1alpha1/aws_sqs_types.go
    status: Proof of Concept
    support: None
    description: >
      Brings [AWS Simple Queue Service](https://aws.amazon.com/sqs/) messages into Knative.
  - name: Cron Job
    url: https://github.com/knative/eventing/blob/master/pkg/apis/sources/v1alpha1/cron_job_types.go
    status: Proof of Concept
    support: None
    description: >
      Uses an in-memory timer to produce events on the specified Cron schedule.
  - name: GCP PubSub
    url: https://github.com/knative/eventing-contrib/blob/master/contrib/gcppubsub/pkg/apis/sources/v1alpha1/gcp_pubsub_types.go
    status: Proof of Concept
    support: None
    description: >
      Brings [GCP PubSub](https://cloud.google.com/pubsub/) messages into Knative.
  - name: GitHub
    url: https://github.com/knative/eventing-contrib/blob/master/pkg/apis/sources/v1alpha1/githubsource_types.go
    status: Proof of Concept
    support: None
    description: >
      Registers for events of the specified types on the specified GitHub organization/repository.
      Brings those events into Knative.
  - name: GitLab
    url: https://gitlab.com/triggermesh/gitlabsource
    status: Proof of Concept
    support: None
    description: >
      Registers for events of the specified types on the specified GitLab repository. Brings those
      events into Knative.
  - name: BitBucket
    url: https://github.com/nachocano/bitbucket-source
    status: Proof of Concept
    support: None
    description: >
      Registers for events of the specified types on the specified BitBucket organization/repository.
      Brings those events into Knative.
  - name: Kubernetes
    url: https://github.com/knative/eventing-contrib/blob/master/pkg/apis/sources/v1alpha1/kuberneteseventsource_types.go
    status: Active Development
    support: Knative
    description: >
      Brings Kubernetes cluster events into Knative. Uses ContainerSource for underlying
      infrastructure.
  - name: Google Cloud Scheduler
    url: https://github.com/vaikas-google/csr
    status: Active Development
    support: None
    description: >
      Create, update, and delete [Google Cloud Scheduler](https://cloud.google.com/scheduler/)
      Jobs. When those jobs are triggered, receive the event inside Knative.
  - name: Google Cloud Storage
    url: https://github.com/vaikas-google/gcs
    status: Active Development
    support: None
    description: >
      Registers for events of the specified types on the specified Google Cloud Storage bucket and
      optional object prefix. Brings those events into Knative.
  - name: Apache Kafka
<<<<<<< HEAD
    url: https://github.com/knative/eventing-contrib/blob/master/contrib/kafka/pkg/apis/sources/v1alpha1/kafka_types.go
=======
    url: https://github.com/knative/eventing-contrib/blob/master/kafka/source/pkg/apis/sources/v1alpha1/kafka_types.go
>>>>>>> 473d6173
    status: Proof of Concept
    support: None
    description: >
      Brings [Apache Kafka](https://kafka.apache.org/) messages into Knative.

# These are containers intended to be used with ContainerSource, but are not CRDs.
containers:
  - name: Heartbeats
    url: https://github.com/knative/eventing-contrib/tree/master/cmd/heartbeats
    status: Proof of Concept
    support: None
    description: >
      Uses an in-memory timer to produce events at the specified interval.
  - name: WebSocket
    url: https://github.com/knative/eventing-contrib/tree/master/cmd/websocketsource
    status: Active Development
    support: None
    description: >
      Opens a WebSocket to the specified source and packages each received message as a Knative
      event.
  - name: K8s
    url: https://github.com/Harwayne/auto-container-source/tree/master/k8s-event-source
    status: Proof of Concept
    support: None
    description: >
      Brings Kubernetes cluster events into Knative. Uses AutoContainerSource for underlying
      infrastructure.
  - name: Heartbeat
    url: https://github.com/Harwayne/auto-container-source/tree/master/heartbeat-source
    status: Proof of Concept
    support: None
    description: >
      Uses an in-memory timer to produce events as the specified interval. Uses AutoContainerSource
      for underlying infrastructure.
  - name: AWS CodeCommit
    url: https://github.com/triggermesh/knative-lambda-sources/tree/master/awscodecommit
    status: Active Development
    support: TriggerMesh
    description: >
      Registers for events of the specified types on the specified AWS CodeCommit repository. Brings those events into Knative.
  - name: AWS Cognito
    url: https://github.com/triggermesh/knative-lambda-sources/tree/master/awscognito
    status: Active Development
    support: TriggerMesh
    description: >
      Registers for AWS Cognito events. Brings those events into Knative.
  - name: AWS DynamoDB
    url: https://github.com/triggermesh/knative-lambda-sources/tree/master/awsdynamodb
    status: Active Development
    support: TriggerMesh
    description: >
      Registers for events of on the specified AWS DynamoDB table. Brings those events into Knative.
  - name: AWS Kinesis
    url: https://github.com/triggermesh/knative-lambda-sources/tree/master/awskinesis
    status: Active Development
    support: TriggerMesh
    description: >
      Registers for events on the specified AWS Kinesis stream. Brings those events into Knative.
  - name: AWS SQS
    url: https://github.com/triggermesh/knative-lambda-sources/tree/master/awssqs
    status: Active Development
    support: TriggerMesh
    description: >
      Registers for events of the specified AWS SQS queue. Brings those events into Knative.
  - name: AWS SNS
    url: https://github.com/triggermesh/knative-lambda-sources/tree/master/awssns
    status: Active Development
    support: TriggerMesh
    description: >
      Registers for events of the specified AWS SNS endpoint. Brings those events into Knative.
  - name: FTP / SFTP
    url: https://github.com/vaikas-google/ftp
    status: Proof of concept
    support: None
    description: >
      Watches for files being uploaded into a FTP/SFTP and generates events for those.<|MERGE_RESOLUTION|>--- conflicted
+++ resolved
@@ -94,11 +94,7 @@
       Registers for events of the specified types on the specified Google Cloud Storage bucket and
       optional object prefix. Brings those events into Knative.
   - name: Apache Kafka
-<<<<<<< HEAD
-    url: https://github.com/knative/eventing-contrib/blob/master/contrib/kafka/pkg/apis/sources/v1alpha1/kafka_types.go
-=======
     url: https://github.com/knative/eventing-contrib/blob/master/kafka/source/pkg/apis/sources/v1alpha1/kafka_types.go
->>>>>>> 473d6173
     status: Proof of Concept
     support: None
     description: >
