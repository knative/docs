--- conflicted
+++ resolved
@@ -87,16 +87,11 @@
 EOF
 ```
 
-<<<<<<< HEAD
-This will make a Broker called "gumdrops" in the Namespace "candyland", and
-attempt to send events to the "event-display" service.
-=======
 > _Note_: If the named Broker already exists, the Sugar controller will do
 > nothing, and the Trigger will not own the existing Broker.
 
-This will make a Broker called "sugar" in the Namespace "hello", and attempt to
+This will make a Broker called "gumdrops" in the Namespace "candyland", and attempt to
 send events to the "event-display" service.
->>>>>>> e6b27c21
 
 If the Broker of the given name already exists in the Namespace, the Sugar
 Controller will do nothing.
