---
title: "Performing a Custom Knative Installation"
linkTitle: "Customizing your install"
weight: 15
type: "docs"
---

Use this guide to perform a custom installation of Knative on an existing
Kubernetes cluster. Knative's pluggable components allow you to install only
what you need.

The steps covered in this guide are for advanced operators who want to customize
each Knative installation. Installing individual Knative components requires you
to run multiple installation commands.

## Before you begin

- If you are new to Knative, you should instead
  [follow one of the platform-specific installation guides](./README.md) to help
  you get up and running quickly.

- The steps in this guide use `bash` for the MacOS or Linux environment.

- This guide assumes that you have an existing Kubernetes cluster, on which
  you're comfortable installing and running _alpha_ level software.

- Knative requires a Kubernetes cluster v1.14 or newer, as well as a compatible
`kubectl`.

## Installing Istio

Knative depends on [Istio](https://istio.io/docs/concepts/what-is-istio/) for
traffic routing and ingress.

If your cloud platform offers a managed Istio installation, we recommend
installing Istio that way.

If you prefer to install Istio manually, see the
[Installing Istio for Knative guide](./installing-istio.md).

> Note: [Ambassador](./Knative-with-Ambassador.md) and
> [Gloo](./Knative-with-Gloo.md) are available as an alternative to Istio.

## Installing Knative components

Each Knative component must be installed individually. You can decide which
components to install based on what you plan to do with Knative.

### Choosing Knative installation files

The following Knative installation files are available:

- **Serving Component**:
  - https://github.com/knative/serving/releases/download/{{< version >}}/serving.yaml
  - https://github.com/knative/serving/releases/download/{{< version >}}/serving-cert-manager.yaml
- **Observability Plugins**:
  - https://github.com/knative/serving/releases/download/{{< version >}}/monitoring.yaml
  - https://github.com/knative/serving/releases/download/{{< version >}}/monitoring-logs-elasticsearch.yaml
  - https://github.com/knative/serving/releases/download/{{< version >}}/monitoring-metrics-prometheus.yaml
  - https://github.com/knative/serving/releases/download/{{< version >}}/monitoring-tracing-jaeger.yaml
  - https://github.com/knative/serving/releases/download/{{< version >}}/monitoring-tracing-jaeger-in-mem.yaml
  - https://github.com/knative/serving/releases/download/{{< version >}}/monitoring-tracing-zipkin.yaml
  - https://github.com/knative/serving/releases/download/{{< version >}}/monitoring-tracing-zipkin-in-mem.yaml
- **Eventing Component**:
  - https://github.com/knative/eventing/releases/download/{{< version >}}/release.yaml
  - https://github.com/knative/eventing/releases/download/{{< version >}}/eventing.yaml
  - https://github.com/knative/eventing/releases/download/{{< version >}}/in-memory-channel.yaml
- **Eventing Resources**:
  - https://github.com/knative/eventing-contrib/releases/download/{{< version >}}/github.yaml
  - https://github.com/knative/eventing-contrib/releases/download/{{< version >}}/camel.yaml
  - https://github.com/knative/eventing-contrib/releases/download/{{< version >}}/kafka-source.yaml
  - https://github.com/knative/eventing-contrib/releases/download/{{< version >}}/kafka-channel.yaml

#### Install details and options

The following table includes details about the available Knative installation
files from the Knative repositories:

- [Serving][1.0]
- [Eventing][4.0]
- [Eventing Resources][5.0]

| Knative Install Filename                       | Notes                                                                                                                                                                  | Dependencies                                                                              |
| ---------------------------------------------- | ---------------------------------------------------------------------------------------------------------------------------------------------------------------------- | ----------------------------------------------------------------------------------------- |
| **knative/serving**                             |                                                                                                                                                                        |                                                                                           |
| [`serving.yaml`][1.10]†                     | Installs the Serving component.                                                                                                                          |                                                                                     |
| [`serving-cert-manager.yaml`][1.20]      | Installs support for `cert-manager` and [automatic TLS cert provisioning](../serving/using-auto-tls.md).    | Serving component                                        |
| **Observability plugins**                             |                                                                                                                                                                        |                                                                                           |
| [`monitoring.yaml`][1.30]†                      | Installs the [ELK stack][2.0], [Prometheus][2.10], [Grafana][2.20], and [Zipkin][2.30]**\***                                                                                | Serving component                                                              |
| [`monitoring-logs-elasticsearch.yaml`][1.40]    | Installs only the [ELK stack][2.0]**\***                                                                                                                                 | Serving or Eventing component                                                                         |
| [`monitoring-metrics-prometheus.yaml`][1.50]    | Installs only [Prometheus][2.10]**\***                                                                                                                                  | Serving component                                                                         |
| [`monitoring-tracing-jaeger.yaml`][1.60]        | Installs only [Jaeger][2.40]**\***                                                                                                                                      | Serving or Eventing component, ELK stack (monitoring-logs-elasticsearch.yaml), [Jaeger Operator][2.50] |
| [`monitoring-tracing-jaeger-in-mem.yaml`][1.70] | Installs only [Jaeger in-memory][2.40]**\***                                                                                                                            | Serving or Eventing component, [Jaeger Operator][2.50]                           |
| [`monitoring-tracing-zipkin.yaml`][1.80]        | Installs only [Zipkin][2.30].**\***                                                                                                                                     | Serving or Eventing component, ELK stack (monitoring-logs-elasticsearch.yaml)     |
| [`monitoring-tracing-zipkin-in-mem.yaml`][1.90] | Installs only [Zipkin in-memory][2.30]**\***                                                                                                                            | Serving or Eventing component                                                                  |
| **knative/eventing**                           |                                                                                                                                                                        |                                                                                           |
| [`release.yaml`][4.10]†                         | Installs the Eventing component. Includes [ContainerSource](../eventing#containersource), [CronJobSource][6.2], InMemoryChannel.                     |                                                                                           |
| [`eventing.yaml`][4.20]                         | Installs the Eventing component. Includes [ContainerSource](../eventing#containersource) and [CronJobSource][6.2]. Does not include any Channel. |                                                                                           |
| [`in-memory-channel.yaml`][4.30]            | Installs only the InMemoryChannel.                                                                                                                       | Eventing component                                                                        |
| **knative/eventing-contrib**                   |                                                                                                                                                                        |                                                                                           |
| [`github.yaml`][5.10]†                          | Installs the [GitHub][6.10] source.                                                                                                                                     | Eventing component                                                                        |
| [`camel.yaml`][5.40]                            | Installs the Apache Camel source.                                                                                                                                      | Eventing component                                                                        |
| [`kafka-source.yaml`][5.50]                     | Installs the Apache Kafka source.                                                                                                                                      | Eventing component                                                                        |
| [`kafka-channel.yaml`][5.60]                    | Installs the Kafka channel.                                                                                                                                      | Eventing component                                                                        |
| [`awssqs.yaml`][5.70]                           | Installs the AWS SQS source.                                                                                                                                           | Eventing component                                                                        |
| [`event-display.yaml`][5.30]                    | Installs a Knative Service that logs events received for use in samples and debugging.                                                                                 | Serving component, Eventing component                                                     |
| [`natss-channel.yaml`][5.80]                    | Installs the NATS streaming channel implementation.                                                                                                                       | Eventing component                                                                        |
| **knative/google/knative-gcp**                  |                                                                                                                                                                           |                                                                                           |
| [`cloud-run-events.yaml`][7.10]                 | Installs the GCP PubSub channel implementation                                                                                                                            |                                                                                           |

_\*_ See
[Installing logging, metrics, and traces](../serving/installing-logging-metrics-traces.md)
for details about installing the various supported observability plugins.

† These are the recommended standard install files suitable for most use cases.

<!-- USE ONLY FULLY QUALIFIED URLS -->

[1.0]: https://github.com/knative/serving/releases/tag/{{< version >}}
[1.10]: https://github.com/knative/serving/releases/download/{{< version >}}/serving.yaml
[1.20]: https://github.com/knative/serving/releases/download/{{< version >}}/serving-cert-manager.yaml
[1.30]:
  https://github.com/knative/serving/releases/download/{{< version >}}/monitoring.yaml
[1.40]:
  https://github.com/knative/serving/releases/download/{{< version >}}/monitoring-logs-elasticsearch.yaml
[1.50]:
  https://github.com/knative/serving/releases/download/{{< version >}}/monitoring-metrics-prometheus.yaml
[1.60]:
  https://github.com/knative/serving/releases/download/{{< version >}}/monitoring-tracing-jaeger.yaml
[1.70]:
  https://github.com/knative/serving/releases/download/{{< version >}}/monitoring-tracing-jaeger-in-mem.yaml
[1.80]:
  https://github.com/knative/serving/releases/download/{{< version >}}/monitoring-tracing-zipkin.yaml
[1.90]:
  https://github.com/knative/serving/releases/download/{{< version >}}/monitoring-tracing-zipkin-in-mem.yaml
[2.0]: https://www.elastic.co/elk-stack
[2.10]: https://prometheus.io
[2.20]: https://grafana.com
[2.30]: https://zipkin.io/
[2.40]: https://jaegertracing.io/
[2.50]: https://github.com/jaegertracing/jaeger-operator#installing-the-operator
[4.0]: https://github.com/knative/eventing/releases/tag/{{< version >}}
[4.10]: https://github.com/knative/eventing/releases/download/{{< version >}}/release.yaml
[4.20]:
  https://github.com/knative/eventing/releases/download/{{< version >}}/eventing.yaml
[4.30]:
  https://github.com/knative/eventing/releases/download/{{< version >}}/in-memory-channel.yaml
[5.0]: https://github.com/knative/eventing-contrib/releases/tag/{{< version >}}
[5.10]:
  https://github.com/knative/eventing-contrib/releases/download/{{< version >}}/github.yaml
[5.30]:
  https://github.com/knative/eventing-contrib/releases/download/{{< version >}}/event-display.yaml
[5.40]:
  https://github.com/knative/eventing-contrib/releases/download/{{< version >}}/camel.yaml
[5.50]:
  https://github.com/knative/eventing-contrib/releases/download/{{< version >}}/kafka-source.yaml
[5.60]:
  https://github.com/knative/eventing-contrib/releases/download/{{< version >}}/kafka-channel.yaml
[5.70]:
  https://github.com/knative/eventing-contrib/releases/download/{{< version >}}/awssqs.yaml
[5.80]:
  https://github.com/knative/eventing-contrib/releases/download/{{< version >}}/natss-channel.yaml
[6.10]: https://developer.github.com/v3/activity/events/types/
[6.20]:
  https://github.com/knative/eventing-contrib/blob/master/samples/cronjob-source/README.md
[7.0]: https://github.com/google/knative-gcp/releases/tag/{{< version >}}
[7.10]: https://github.com/google/knative-gcp/releases/download/{{< version >}}/cloud-run-events.yaml

### Installing Knative

**Tip**: From the table above, copy and paste the URL and filename into the
commands below.

<<<<<<< HEAD
1. If you have the Knative Eventing Sources component installed, you will also
   need to delete the following resource before upgrading:

   ```
   kubectl delete statefulset/controller-manager -n knative-sources
   ```

   While the deletion of this resource during the upgrade process will not
   prevent modifications to Eventing Source resources, those changes will not be
   completed until the upgrade process finishes.

=======
>>>>>>> 7d8f0bf5
1. To install Knative components or plugins, specify the filenames in the
   `kubectl apply` command. To prevent install failures due to race conditions,
   run the install command first with the `-l knative.dev/crd-install=true`
   flag, then a second time without the selector flag.

   1. Install only the CRDs by using the
      `--selector knative.dev/crd-install=true` flag:

      ```bash
      URL=[FILE_URL]
      kubectl apply --selector knative.dev/crd-install=true \
      --filename ${URL} \
      ```

   1. Remove `--selector knative.dev/crd-install=true` and then run the command
      again to install the actual components or plugins:

      ```bash
      kubectl apply --filename ${URL}
      ```

      To install multiple components at once, you can add as many `--filename [FILE_URL]`
      flags to your commands as needed.

      Syntax:

      - `[FILE_URL]`: URL path of a Knative component or plugin:
        `https://github.com/knative/[COMPONENT]/releases/download/[VERSION]/[FILENAME].yaml`

        - `[COMPONENT]`: A Knative component repository.
        - `[VERSION]`: Version number of a Knative component release.
        - `[FILENAME]`: Filename of the component or plugin that you want
          installed.

      `[FILE_URL]`Examples:

      - `https://github.com/knative/serving/releases/download/{{< version >}}/serving.yaml`
      - `https://github.com/knative/eventing/releases/download/{{< version >}}/release.yaml`
      - `https://github.com/knative/serving/releases/download/{{< version >}}/monitoring.yaml`

      **Example install commands:**

   - To install the Knative Serving component with the set of observability
     plugins, run the following commands:

     1. Installs the CRDs only:

        ```bash
        kubectl apply --selector knative.dev/crd-install=true \
          --filename https://github.com/knative/serving/releases/download/{{< version >}}/serving.yaml \
          --filename https://github.com/knative/serving/releases/download/{{< version >}}/monitoring.yaml
        ```

     1. Remove the `--selector knative.dev/crd-install=true` flag and then run
        the command to install the Serving component and observability plugins:

        ```bash
        kubectl apply --filename https://github.com/knative/serving/releases/download/{{< version >}}/serving.yaml \
          --filename https://github.com/knative/serving/releases/download/{{< version >}}/monitoring.yaml
        ```

   - To install all three Knative components without an observability plugin,
     run the following commands.

     1. Installs the CRDs only:

        ```bash
        kubectl apply --selector knative.dev/crd-install=true \
          --filename https://github.com/knative/serving/releases/download/{{< version >}}/serving.yaml \
          --filename https://github.com/knative/eventing/releases/download/{{< version >}}/release.yaml
        ```

     1. Remove the `--selector knative.dev/crd-install=true` flag and then run
        the command to install all the Knative components, including the
        Eventing resources:

        ```bash
        kubectl apply --filename https://github.com/knative/serving/releases/download/{{< version >}}/serving.yaml \
          --filename https://github.com/knative/eventing/releases/download/{{< version >}}/release.yaml
        ```

1. Depending on what you chose to install, view the status of your installation
   by running one or more of the following commands. It might take a few
   seconds, so rerun the commands until all of the components show a `STATUS` of
   `Running`:

   ```bash
   kubectl get pods --namespace knative-serving
   kubectl get pods --namespace knative-eventing
   ```

   > Tip: You can append the `--watch` flag to the `kubectl get` commands to
   > view the pod status in realtime. You use `CTRL + C` to exit watch mode.

1. If you installed an observability plugin, run the following command to ensure
   that the necessary `knative-monitoring` pods show a `STATUS` of `Running`:

   ```bash
   kubectl get pods --namespace knative-monitoring
   ```

See the following topics for information about installing other Knative features:

- [Installing logging, metrics, and traces](../serving/installing-logging-metrics-traces.md):
  Learn how to install and set up the various observability plugins.

- [Installing Cert-Manager](../serving/installing-cert-manager.md):
  Learn how to set up and configure secure HTTPS requests and enable
  [automatic TLS cert provisioning](../serving/using-auto-tls.md).

You are now ready to deploy an app or start sending and receiving
events in your Knative cluster.

## What's next

Depending on the Knative components you installed, you can use the following
guides to help you get started with Knative:

- [Getting Started with Knative App Deployment](../serving/getting-started-knative-app.md)

  - [Knative Serving sample apps](../serving/samples/README.md)

- [Knative Eventing overview](../eventing/README.md)

  - [Knative Eventing code samples](../eventing/samples/)<|MERGE_RESOLUTION|>--- conflicted
+++ resolved
@@ -171,20 +171,6 @@
 **Tip**: From the table above, copy and paste the URL and filename into the
 commands below.
 
-<<<<<<< HEAD
-1. If you have the Knative Eventing Sources component installed, you will also
-   need to delete the following resource before upgrading:
-
-   ```
-   kubectl delete statefulset/controller-manager -n knative-sources
-   ```
-
-   While the deletion of this resource during the upgrade process will not
-   prevent modifications to Eventing Source resources, those changes will not be
-   completed until the upgrade process finishes.
-
-=======
->>>>>>> 7d8f0bf5
 1. To install Knative components or plugins, specify the filenames in the
    `kubectl apply` command. To prevent install failures due to race conditions,
    run the install command first with the `-l knative.dev/crd-install=true`
