--- conflicted
+++ resolved
@@ -100,34 +100,6 @@
 - [Eventing][4.0]
 - [Eventing Resources][5.0]
 
-<<<<<<< HEAD
-| Knative Install Filename                       | Notes                                                                                                                                                                     | Dependencies                                                                              |
-| ---------------------------------------------- | ------------------------------------------------------------------------------------------------------------------------------------------------------------------------- | ----------------------------------------------------------------------------------------- |
-| **knative/serving**                            |                                                                                                                                                                           |                                                                                           |
-| [`serving.yaml`][1.1]†                         | Installs the Serving component.                                                                                                                                           |                                                                                           |
-| [`monitoring.yaml`][1.2]†                      | Installs the [ELK stack][2], [Prometheus][2.1], [Grafana][2.2], and [Zipkin][2.3]**\***                                                                                   | Serving component                                                                         |
-| [`monitoring-logs-elasticsearch.yaml`][1.3]    | Installs only the [ELK stack][2]**\***                                                                                                                                    | Serving component                                                                         |
-| [`monitoring-metrics-prometheus.yaml`][1.4]    | Installs only [Prometheus][2.1]**\***                                                                                                                                     | Serving component                                                                         |
-| [`monitoring-tracing-jaeger.yaml`][1.5]        | Installs only [Jaeger][2.4]**\***                                                                                                                                         | Serving component, ELK stack (monitoring-logs-elasticsearch.yaml), [Jaeger Operator][2.5] |
-| [`monitoring-tracing-jaeger-in-mem.yaml`][1.6] | Installs only [Jaeger in-memory][2.4]**\***                                                                                                                               | Serving component, [Jaeger Operator][2.5]                                                 |
-| [`monitoring-tracing-zipkin.yaml`][1.7]        | Installs only [Zipkin][2.3].**\***                                                                                                                                        | Serving component, ELK stack (monitoring-logs-elasticsearch.yaml)                         |
-| [`monitoring-tracing-zipkin-in-mem.yaml`][1.8] | Installs only [Zipkin in-memory][2.3]**\***                                                                                                                               | Serving component                                                                         |
-| **knative/eventing**                           |                                                                                                                                                                           |                                                                                           |
-| [`release.yaml`][4.1]†                         | Installs the Eventing component. Includes [ContainerSource](../eventing#containersource), [CronJobSource][6.2], the in-memory channel CRD controller.                     |                                                                                           |
-| [`eventing.yaml`][4.2]                         | Installs the Eventing component. Includes [ContainerSource](../eventing#containersource) and [CronJobSource][6.2]. Does not include the in-memory channel CRD controller. |                                                                                           |
-| [`in-memory-channel-crd.yaml`][4.3]            | Installs only the in-memory channel CRD implementation.                                                                                                                   | Eventing component                                                                        |
-| **knative/eventing-contrib**                   |                                                                                                                                                                           |                                                                                           |
-| [`github.yaml`][5.1]†                          | Installs the [GitHub][6.1] source.                                                                                                                                        | Eventing component                                                                        |
-| [`camel.yaml`][5.4]                            | Installs the Apache Camel source.                                                                                                                                         | Eventing component                                                                        |
-| [`gcppubsub.yaml`][5.2]                        | Installs the [GCP PubSub source][6.3]                                                                                                                                     | Eventing component                                                                        |
-| [`kafka-importer.yaml`][5.5]                   | Installs the Apache Kafka source.                                                                                                                                         | Eventing component                                                                        |
-| [`kafka-channel.yaml`][5.7]                    | Installs the Apache Kafka channel implementation.                                                                                                                         | Eventing component                                                                        |
-| [`natss-channel.yaml`][4.5]                    | Installs the NATS streaming channel implementation.                                                                                                                       | Eventing component                                                                        |
-| [`awssqs.yaml`][5.6]                           | Installs the AWS SQS source.                                                                                                                                              | Eventing component                                                                        |
-| [`event-display.yaml`][5.3]                    | Installs a Knative Service that logs events received for use in samples and debugging.                                                                                    | Serving component, Eventing component                                                     |
-| **knative/google/knative-gcp**                 |                                                                                                                                                                           |                                                                                           |
-| [`cloud-run-events.yaml`][6.1]                 | Installs the GCP PubSub channel implementation                                                                                                                            |                                                                                           |
-=======
 | Knative Install Filename                       | Notes                                                                                                                                                                  | Dependencies                                                                              |
 | ---------------------------------------------- | ---------------------------------------------------------------------------------------------------------------------------------------------------------------------- | ----------------------------------------------------------------------------------------- |
 | **knative/serving**                             |                                                                                                                                                                        |                                                                                           |
@@ -143,18 +115,18 @@
 | **knative/eventing**                           |                                                                                                                                                                        |                                                                                           |
 | [`release.yaml`][4.1]†                         | Installs the Eventing component. Includes [ContainerSource](../eventing#containersource), [CronJobSource][6.2], InMemoryChannel.                     |                                                                                           |
 | [`eventing.yaml`][4.2]                         | Installs the Eventing component. Includes [ContainerSource](../eventing#containersource) and [CronJobSource][6.2]. Does not include any Channel. |                                                                                           |
-| [`in-memory-channel-crd.yaml`][4.3]                | Installs only the InMemoryChannel.                                                                                                                       | Eventing component                                                                        |
-| [`natss.yaml`][4.5]                            | Installs only the NATSS channel provisioner.                                                                                                                           | Eventing component                                                                        |
-| [`gcp-pubsub.yaml`][4.6]                       | Installs only the GCP PubSub channel provisioner.                                                                                                                      | Eventing component                                                                        |
+| [`in-memory-channel-crd.yaml`][4.3]            | Installs only the InMemoryChannel.                                                                                                                       | Eventing component                                                                        |
 | **knative/eventing-contrib**                   |                                                                                                                                                                        |                                                                                           |
 | [`github.yaml`][5.10]†                          | Installs the [GitHub][6.10] source.                                                                                                                                     | Eventing component                                                                        |
 | [`camel.yaml`][5.40]                            | Installs the Apache Camel source.                                                                                                                                      | Eventing component                                                                        |
 | [`gcppubsub.yaml`][5.20]                        | Installs the [GCP PubSub source][6.30]                                                                                                                                  | Eventing component                                                                        |
-| [`kafka.yaml`][5.50]                            | Installs the Apache Kafka source.                                                                                                                                      | Eventing component                                                                        |
-| [`kafka-channel.yaml`][5.60]                            | Installs the KafkaChannel.                                                                                                                                      | Eventing component                                                                        |
+| [`kafka-importer.yaml`][5.50]                   | Installs the Apache Kafka source.                                                                                                                                      | Eventing component                                                                        |
+| [`kafka-channel.yaml`][5.60]                    | Installs the KafkaChannel.                                                                                                                                      | Eventing component                                                                        |
 | [`awssqs.yaml`][5.70]                           | Installs the AWS SQS source.                                                                                                                                           | Eventing component                                                                        |
 | [`event-display.yaml`][5.30]                    | Installs a Knative Service that logs events received for use in samples and debugging.                                                                                 | Serving component, Eventing component                                                     |
->>>>>>> 27c08f0a
+| [`natss-channel.yaml`][4.5]                    | Installs the NATS streaming channel implementation.                                                                                                                       | Eventing component                                                                        |
+| **knative/google/knative-gcp**                  |                                                                                                                                                                           |                                                                                           |
+| [`cloud-run-events.yaml`][6.10]                 | Installs the GCP PubSub channel implementation                                                                                                                            |                                                                                           |
 
 _\*_ See
 [Installing logging, metrics, and traces](../serving/installing-logging-metrics-traces.md)
@@ -193,18 +165,11 @@
   https://github.com/knative/eventing/releases/download/{{< version >}}/eventing.yaml
 [4.30]:
   https://github.com/knative/eventing/releases/download/{{< version >}}/in-memory-channel-crd.yaml
-<<<<<<< HEAD
-[4.5]: https://github.com/knative/eventing/releases/download/{{< version >}}/natss.yaml
-[5]: https://github.com/knative/eventing-contrib/releases/tag/{{< version >}}
-[5.1]:
-=======
 [4.40]: https://github.com/knative/eventing/releases/download/{{< version >}}/kafka.yaml
+<!--TODO-->
 [4.50]: https://github.com/knative/eventing/releases/download/{{< version >}}/natss.yaml
-[4.60]:
-  https://github.com/knative/eventing/releases/download/{{< version >}}/gcp-pubsub.yaml
 [5.0]: https://github.com/knative/eventing-contrib/releases/tag/{{< version >}}
 [5.10]:
->>>>>>> 27c08f0a
   https://github.com/knative/eventing-contrib/releases/download/{{< version >}}/github.yaml
 [5.20]:
   https://github.com/knative/eventing-contrib/releases/download/{{< version >}}/gcppubsub.yaml
@@ -212,24 +177,8 @@
   https://github.com/knative/eventing-contrib/releases/download/{{< version >}}/event-display.yaml
 [5.40]:
   https://github.com/knative/eventing-contrib/releases/download/{{< version >}}/camel.yaml
-<<<<<<< HEAD
-[5.5]:
+[5.50]:
   https://github.com/knative/eventing-contrib/releases/download/{{< version >}}/kafka-importer.yaml
-[5.6]:
-  https://github.com/knative/eventing-contrib/releases/download/{{< version >}}/awssqs.yaml
-[5.7]:
-  https://github.com/knative/eventing-contrib/releases/download/{{< version >}}/kafka-channel.yaml
-[6]:
-  https://kubernetes.io/docs/reference/generated/kubernetes-api/v1.12/#event-v1-core
-[6.1]: https://developer.github.com/v3/activity/events/types/
-[6.2]:
-  https://github.com/knative/eventing-contrib/blob/master/samples/cronjob-source/README.md
-[6.3]: https://cloud.google.com/pubsub/
-[7]: https://github.com/google/knative-gcp/releases/tag/{{< version >}}
-[7.1]: https://github.com/google/knative-gcp/releases/download/{{< version >}}/cloud-run-events.yaml
-=======
-[5.50]:
-  https://github.com/knative/eventing-contrib/releases/download/{{< version >}}/kafka.yaml
 [5.60]:
   https://github.com/knative/eventing-contrib/releases/download/{{< version >}}/kafka-channel.yaml
 [5.70]:
@@ -237,8 +186,10 @@
 [6.10]: https://developer.github.com/v3/activity/events/types/
 [6.20]:
   https://github.com/knative/eventing-contrib/blob/master/samples/cronjob-source/README.md
+[6.3]: https://cloud.google.com/pubsub/
+[7.0]: https://github.com/google/knative-gcp/releases/tag/{{< version >}}
+[7.10]: https://github.com/google/knative-gcp/releases/download/{{< version >}}/cloud-run-events.yaml
 [6.30]: https://cloud.google.com/pubsub/
->>>>>>> 27c08f0a
 
 ### Installing Knative
 
