--- conflicted
+++ resolved
@@ -249,17 +249,13 @@
      - `https://github.com/knative/eventing/releases/download/v0.5.0/release.yaml`
      - `https://github.com/knative/eventing-sources/releases/download/v0.5.0/eventing-sources.yaml`
 
-<<<<<<< HEAD
      **Note**: By default, the Knative Serving component installation (`serving.yaml`) includes a 
      controller for [enabling automatic TLS certificate provisioning](../serving/using-auto-tls.md). If you 
      do intend on immediately enabling auto certificates in Knative, you can remove the 
      `--selector networking.knative.dev/certificate-provider!=cert-manager` statement to install the controller. 
      Otherwise, you can choose to install the auto certificates feature and controller at a later time.
      
-   **Example install commands:**
-=======
      **Example install commands:**
->>>>>>> cca04bef
 
    - To install the Knative Serving component with the set of observability
      plugins, enter the following command. The `--selector` flag installs the
