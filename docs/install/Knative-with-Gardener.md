--- conflicted
+++ resolved
@@ -91,15 +91,9 @@
     kubectl label namespace default istio-injection=enabled
     ```
 3.  Monitor the Istio components until all of the components show a `STATUS` of
-<<<<<<< HEAD
     `Running` or `Completed`: 
     ```bash 
     kubectl get pods --namespace istio-system
-=======
-    `Running` or `Completed`:
-    ```bash
-    kubectl get pods --namespace istio-system`
->>>>>>> 9d862fb0
     ```
 
 It will take a few minutes for all the components to be up and running; you can
