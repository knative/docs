--- conflicted
+++ resolved
@@ -125,17 +125,11 @@
 
 [Follow the instructions to install and run Istio in IBM Cloud Private](https://istio.io/docs/setup/kubernetes/quick-start-ibm/#ibm-cloud-private).
 
-<<<<<<< HEAD
-## Installing Cert-Manager
-
-Follow the [instructions](../serving/installing-cert-manager.md) to install Cert-Manager if you want to use use [Auto TLS feature](../serving/using-auto-tls.md).
-=======
 If you prefer to install Istio manually, see the
 [Installing Istio for Knative guide](./installing-istio.md).
 
 You must install Istio on your Kubernetes cluster before continuing with these
 instructions to install Knative.
->>>>>>> cca04bef
 
 ## Installing Knative
 
