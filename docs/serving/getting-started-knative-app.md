--- conflicted
+++ resolved
@@ -120,7 +120,7 @@
 
 1. To find the URL for your service, use either `kn` or `kubectl`
 
-  
+
 === "kn"
 
        ```shell
@@ -129,30 +129,11 @@
 
        This will return something like
 
-<<<<<<< HEAD
        ```
        Name        helloworld-go
        Namespace   default
        Age         12m
-       URL         http://helloworld-go.default.34.83.80.117.xip.io
-=======
-   ```
-   Name        helloworld-go
-   Namespace   default
-   Age         12m
-   URL         http://helloworld-go.default.34.83.80.117.sslip.io
-
-   Revisions:
-     100%  @latest (helloworld-go-dyqsj-1) [1] (39s)
-           Image:  gcr.io/knative-samples/helloworld-go (pinned to 946b7c)
-
-   Conditions:
-     OK TYPE                   AGE REASON
-     ++ Ready                  25s
-     ++ ConfigurationsReady    26s
-     ++ RoutesReady            25s
-   ```
->>>>>>> f8e75be1
+       URL         http://helloworld-go.default.34.83.80.117.sslip.io
 
        Revisions:
          100%  @latest (helloworld-go-dyqsj-1) [1] (39s)
@@ -176,18 +157,11 @@
 
        ```shell
        NAME            URL                                                LATESTCREATED         LATESTREADY           READY   REASON
-       helloworld-go   http://helloworld-go.default.34.83.80.117.xip.io   helloworld-go-96dtk   helloworld-go-96dtk   True
-       ```
-
-
-
-<<<<<<< HEAD
-=======
-   ```shell
-   NAME            URL                                                LATESTCREATED         LATESTREADY           READY   REASON
-   helloworld-go   http://helloworld-go.default.34.83.80.117.sslip.io   helloworld-go-96dtk   helloworld-go-96dtk   True
-   ```
->>>>>>> f8e75be1
+       helloworld-go   http://helloworld-go.default.34.83.80.117.sslip.io   helloworld-go-96dtk   helloworld-go-96dtk   True
+       ```
+
+
+
 
 
    > Note: If your URL includes `example.com` then consult the setup instructions for
