--- conflicted
+++ resolved
@@ -83,14 +83,6 @@
 ## What's Next
 
 - For a deeper look at the services and deployments involved in Knative Serving,
-<<<<<<< HEAD
-  click
-  [here](https://github.com/knative/specs/blob/main/specs/serving/overview.md).
-- For a high-level analysis of Serving, look at the [documentation here](./).
-- Check out the Knative Serving code samples [here](./samples/) for more
-  hands-on tutorials.
-=======
   see the [specs](https://github.com/knative/specs/blob/main/specs/serving/overview.md) repository.
 - For a high-level analysis of Knative Serving, see the [Knative Serving overview](README.md).
-- For hands-on tutorials, see the [Knative Serving code samples](samples/README.md).
->>>>>>> e38b0117
+- For hands-on tutorials, see the [Knative Serving code samples](samples/README.md).