--- conflicted
+++ resolved
@@ -74,25 +74,6 @@
       name: gitwebhook
       namespace: default
     spec:
-<<<<<<< HEAD
-      template:
-        spec:
-        - containers:
-            # Replace {DOCKER_HUB_USERNAME} with your actual docker hub username
-            image: docker.io/{DOCKER_HUB_USERNAME}/gitwebhook-go
-            env:
-              - name: SECRET_TOKEN
-                valueFrom:
-                  secretKeyRef:
-                    name: githubsecret
-                    key: secretToken
-              - name: ACCESS_TOKEN
-                valueFrom:
-                  secretKeyRef:
-                    name: githubsecret
-                    key: accessToken
-    ```
-=======
       - containers:
           # Replace {DOCKER_HUB_USERNAME} with your actual docker hub username
           image: docker.io/{DOCKER_HUB_USERNAME}/gitwebhook-go
@@ -107,8 +88,7 @@
                 secretKeyRef:
                   name: githubsecret
                   key: accessToken
-```
->>>>>>> cbc66527
+    ```
 
 1. Use `kubectl` to apply the `service.yaml` file.
 
