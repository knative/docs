A handler written in Go that demonstrates interacting with GitHub through a
webhook.

## Before you begin
<<<<<<< HEAD

   ```shell
   git clone https://github.com/knative/docs knative-docs
   cd knative-docs/serving/samples/grpc-ping-go
   ```

## Prerequisites
=======
>>>>>>> a2f84dd7

- A Kubernetes cluster with Knative installed. Follow the
  [installation instructions](../../../install/README.md) if you need to create
  one.
- [Docker](https://www.docker.com) installed and running on your local machine,
  and a Docker Hub account configured (we'll use it for a container registry).
- An account on [GitHub](https://github.com) with read/write access to a
  repository.

## Build the sample code

1. Download a copy of the code:

    ```shell
    git clone -b "release-0.6" https://github.com/knative/docs knative-docs
    cd knative-docs/serving/samples/gitwebhook-go
    ```
   
1. Use Docker to build a container image for this service. Replace `username`
   with your Docker Hub username in the following commands.

    ```shell
    export DOCKER_HUB_USERNAME=username

    # Build the container, run from the project folder
    docker build -t ${DOCKER_HUB_USERNAME}/gitwebhook-go .

    # Push the container to the registry
    docker push ${DOCKER_HUB_USERNAME}/gitwebhook-go
    ```

1. Create a secret that holds two values from GitHub, a personal access token
   used to make API requests to GitHub, and a webhook secret, used to validate
   incoming requests.

   1. Follow the GitHub instructions to
      [create a personal access token](https://help.github.com/articles/creating-a-personal-access-token-for-the-command-line/).
      Ensure to grant the `repo` permission to give `read/write` access to the
      personal access token.
   1. Base64 encode the access token:

       ```shell
       $ echo -n "45d382d4a9a93c453fb7c8adc109121e7c29fa3ca" | base64
       NDVkMzgyZDRhOWE5M2M0NTNmYjdjOGFkYzEwOTEyMWU3YzI5ZmEzY2E=
       ```

   1. Copy the encoded access token into `github-secret.yaml` next to
      `personalAccessToken:`.
   1. Create a webhook secert value unique to this sample, base64 encode it, and
      copy it into `github-secret.yaml` next to `webhookSecret:`:

       ```shell
       $ echo -n "mygithubwebhooksecret" | base64
       bXlnaXRodWJ3ZWJob29rc2VjcmV0
       ```

   1. Apply the secret to your cluster:

       ```shell
       kubectl apply --filename github-secret.yaml
       ```

1. Next, update the `service.yaml` file in the project to reference the tagged
   image from step 1.

    ```yaml
    apiVersion: serving.knative.dev/v1alpha1
    kind: Service
    metadata:
      name: gitwebhook
      namespace: default
    spec:
      - containers:
          # Replace {DOCKER_HUB_USERNAME} with your actual docker hub username
          image: docker.io/{DOCKER_HUB_USERNAME}/gitwebhook-go
          env:
            - name: SECRET_TOKEN
              valueFrom:
                secretKeyRef:
                  name: githubsecret
                  key: secretToken
            - name: ACCESS_TOKEN
              valueFrom:
                secretKeyRef:
                  name: githubsecret
                  key: accessToken
    ```

1. Use `kubectl` to apply the `service.yaml` file.

    ```shell
    $ kubectl apply --filename service.yaml
    service "gitwebhook" created
    ```

1. Finally, once the service is running, create the webhook from your GitHub
   repo to the URL for this service. For this to work properly you will need to
   [configure a custom domain](../../using-a-custom-domain.md) and
   [assign a static IP address](../../gke-assigning-static-ip-address.md).

   1. Retrieve the hostname for this service, using the following command:

       ```shell
       $ kubectl get ksvc gitwebhook \
          --output=custom-columns=NAME:.metadata.name,DOMAIN:.status.domain
       NAME                DOMAIN
       gitwebhook          gitwebhook.default.example.com
       ```

   1. Browse on GitHub to the repository where you want to create a webhook.
   1. Click **Settings**, then **Webhooks**, then **Add webhook**.
   1. Enter the **Payload URL** as `http://{DOMAIN}`, with the value of DOMAIN
      listed above.
   1. Set the **Content type** to `application/json`.
   1. Enter the **Secret** value to be the same as the original base used for
      `webhookSecret` above (the original value, not the base64 encoded value).
   1. Select **Disable** under SSL Validation, unless you've
      [enabled SSL](../../using-an-ssl-cert.md).
   1. Click **Add webhook** to create the webhook.

## Exploring

Once deployed, you can inspect the created resources with `kubectl` commands:

```shell
# This will show the Knative service that we created:
kubectl get ksvc --output yaml

# This will show the Route, created by the service:
kubectl get route --output yaml

# This will show the Configuration, created by the service:
kubectl get configurations --output yaml

# This will show the Revision, created by the Configuration:
kubectl get revisions --output yaml
```

## Testing the service

Now that you have the service running and the webhook created, send a Pull
Request to the same GitHub repo where you added the webhook. If all is working
right, you'll see the title of the PR will be modified, with the text
`(looks pretty legit)` appended the end of the title.

## Cleaning up

To clean up the sample service:

```shell
kubectl delete --filename service.yaml
```<|MERGE_RESOLUTION|>--- conflicted
+++ resolved
@@ -2,16 +2,6 @@
 webhook.
 
 ## Before you begin
-<<<<<<< HEAD
-
-   ```shell
-   git clone https://github.com/knative/docs knative-docs
-   cd knative-docs/serving/samples/grpc-ping-go
-   ```
-
-## Prerequisites
-=======
->>>>>>> a2f84dd7
 
 - A Kubernetes cluster with Knative installed. Follow the
   [installation instructions](../../../install/README.md) if you need to create
