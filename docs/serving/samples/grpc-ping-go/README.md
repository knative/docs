A simple gRPC server written in Go that you can use for testing.

<<<<<<< HEAD
This sample requires knative/serving 0.4 or later.

## Before you begin

You can either clone the code from this directory using the following commands or you can build this sample step-by-step. To build this app step-by-step complete the [prerequisites](Prerequisites) if you have not already done so, then go to the [Build and run the gRPC server](#Build-and-run-the-gRPC-server) section to get started.

   ```shell
   git clone https://github.com/knative/docs knative-docs
   cd knative-docs/serving/samples/grpc-ping-go
   ```

=======
>>>>>>> a2f84dd7
## Prerequisites

- [Install the Knative Serving version 0.4 or later](../../../install/README.md).

- Install [docker](https://www.docker.com/).

- Download a copy of the code:

   ```shell
   git clone -b "release-0.6" https://github.com/knative/docs knative-docs
   cd knative-docs/serving/samples/grpc-ping-go
   ```

## Build and run the gRPC server

First, build and publish the gRPC server to DockerHub (replacing `{username}`):

```shell
# Build and publish the container, run from the root directory.
docker build \
  --tag "docker.io/{username}/grpc-ping-go" \
  --file=docs/serving/samples/grpc-ping-go/Dockerfile .
docker push "${REPO}/docs/serving/samples/grpc-ping-go"
```

Next, replace `{username}` in `sample.yaml` with your DockerHub username, and
apply the yaml.

```shell
kubectl apply --filename docs/serving/samples/grpc-ping-go/sample.yaml
```

## Use the client to stream messages to the gRPC server

1. Fetch the created ingress hostname and IP.

    ```shell
    # Put the Host name into an environment variable.
    export SERVICE_HOST=`kubectl get route grpc-ping --output jsonpath="{.status.domain}"`

    # Put the ingress IP into an environment variable.
    export SERVICE_IP=`kubectl get svc istio-ingressgateway --namespace istio-system --output jsonpath="{.status.loadBalancer.ingress[*].ip}"`
    ```

1. Use the client to send message streams to the gRPC server (replacing
   `{username}`)

   ```shell
   docker run -ti --entrypoint=/client docker.io/{username}/grpc-ping-go \
     -server_addr="${SERVICE_IP}:80" \
     -server_host_override="${SERVICE_HOST}" \
     -insecure
   ```<|MERGE_RESOLUTION|>--- conflicted
+++ resolved
@@ -1,19 +1,5 @@
 A simple gRPC server written in Go that you can use for testing.
 
-<<<<<<< HEAD
-This sample requires knative/serving 0.4 or later.
-
-## Before you begin
-
-You can either clone the code from this directory using the following commands or you can build this sample step-by-step. To build this app step-by-step complete the [prerequisites](Prerequisites) if you have not already done so, then go to the [Build and run the gRPC server](#Build-and-run-the-gRPC-server) section to get started.
-
-   ```shell
-   git clone https://github.com/knative/docs knative-docs
-   cd knative-docs/serving/samples/grpc-ping-go
-   ```
-
-=======
->>>>>>> a2f84dd7
 ## Prerequisites
 
 - [Install the Knative Serving version 0.4 or later](../../../install/README.md).
