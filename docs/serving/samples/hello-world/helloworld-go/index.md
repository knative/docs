---
title: "Hello World - Go"
linkTitle: "Go"
weight: 1
type: "docs"
---

# Hello World - Go

This guide describes the steps required to to create the `helloworld-go` sample app
and deploy it to your cluster.
The sample app reads a `TARGET` environment variable, and prints `Hello ${TARGET}!`.
If `TARGET` is not specified, `World` is used as the default value.

## Prerequisites

You will need:
- A Kubernetes cluster with [Knative installed and DNS configured](../../../../install/).
- [Docker](https://www.docker.com) installed and running on your local machine, and a Docker Hub account configured.
- Optional: You can use the Knative CLI client [`kn`](https://github.com/knative/client/releases) to simplify resource creation and deployment. Alternatively, you can use `kubectl` to apply resource files directly.

## Building

1. Create a basic web server which listens on port 8080, by copying the following code into a new file named `helloworld.go`:

   ```go
   package main

   import (
     "fmt"
     "log"
     "net/http"
     "os"
   )

   func handler(w http.ResponseWriter, r *http.Request) {
     log.Print("helloworld: received a request")
     target := os.Getenv("TARGET")
     if target == "" {
       target = "World"
     }
     fmt.Fprintf(w, "Hello %s!\n", target)
   }

   func main() {
     log.Print("helloworld: starting server...")

     http.HandleFunc("/", handler)

     port := os.Getenv("PORT")
     if port == "" {
       port = "8080"
     }

     log.Printf("helloworld: listening on port %s", port)
     log.Fatal(http.ListenAndServe(fmt.Sprintf(":%s", port), nil))
   }
   ```

   You can also download a working copy of the sample, by running the
   following commands:

   ```shell
   git clone -b "{{ branch }}" https://github.com/knative/docs knative-docs
   cd knative-docs/docs/serving/samples/hello-world/helloworld-go
   ```


1. Navigate to your project directory and copy the following code into a new file named `Dockerfile`:

   ```docker
   # Use the official Golang image to create a build artifact.
   # This is based on Debian and sets the GOPATH to /go.
   FROM golang:1.13 as builder

   # Create and change to the app directory.
   WORKDIR /app

   # Retrieve application dependencies using go modules.
   # Allows container builds to reuse downloaded dependencies.
   COPY go.* ./
   RUN go mod download

   # Copy local code to the container image.
   COPY . ./

   # Build the binary.
   # -mod=readonly ensures immutable go.mod and go.sum in container builds.
   RUN CGO_ENABLED=0 GOOS=linux go build -mod=readonly -v -o server

   # Use the official Alpine image for a lean production container.
   # https://hub.docker.com/_/alpine
   # https://docs.docker.com/develop/develop-images/multistage-build/#use-multi-stage-builds
   FROM alpine:3
   RUN apk add --no-cache ca-certificates

   # Copy the binary to the production image from the builder stage.
   COPY --from=builder /app/server /server

   # Run the web service on container startup.
   CMD ["/server"]
   ```

1. Use the Go tool to create a
   [`go.mod`](https://github.com/golang/go/wiki/Modules#gomod) manifest.

   ```shell
   go mod init github.com/knative/docs/docs/serving/samples/hello-world/helloworld-go
   ```

## Deploying

1. To build the sample code into a container, and push using Docker Hub, enter the following commands and replace `{username}` with your Docker Hub username:

   ```shell
   # Build the container on your local machine
   docker build -t {username}/helloworld-go .

   # Push the container to docker registry
   docker push {username}/helloworld-go
   ```

1. After the build has completed and the container is pushed to docker hub, you
   can deploy the app into your cluster.  Choose one of the following methods:


   
=== "yaml"

       1. Create a new file, `service.yaml` and copy the following service definition
          into the file. Make sure to replace `{username}` with your Docker Hub
          username.

          ```yaml
          apiVersion: serving.knative.dev/v1
          kind: Service
          metadata:
            name: helloworld-go
            namespace: default
          spec:
            template:
              spec:
                containers:
                  - image: docker.io/{username}/helloworld-go
                    env:
                      - name: TARGET
                        value: "Go Sample v1"
          ```

          Check that the container image value in the `service.yaml` file matches the container you built in the previous step.

       1. Apply the configuration using `kubectl`:

          ```shell
          kubectl apply --filename service.yaml
          ```

          After your service is created, Knative will perform the following steps:

          - Create a new immutable revision for this version of the app.
          - Network programming to create a route, ingress, service, and load balance
            for your app.
          - Automatically scale your pods up and down (including to zero active pods).

       1. Run the following command to find the domain URL for your service:

          ```shell
          kubectl get ksvc helloworld-go  --output=custom-columns=NAME:.metadata.name,URL:.status.url
          ```

          Example:

<<<<<<< HEAD
          ```shell
           NAME                URL
           helloworld-go       http://helloworld-go.default.1.2.3.4.xip.io
          ```
=======
      ```shell
       NAME                URL
       helloworld-go       http://helloworld-go.default.1.2.3.4.sslip.io
      ```
>>>>>>> f8e75be1


=== "kn"

       Use `kn` to deploy the service:

       ```shell
       kn service create helloworld-go --image=docker.io/{username}/helloworld-go --env TARGET="Go Sample v1"
       ```

       You should see output like this:
       ```shell
       Creating service 'helloworld-go' in namespace 'default':

         0.031s The Configuration is still working to reflect the latest desired specification.
         0.051s The Route is still working to reflect the latest desired specification.
         0.076s Configuration "helloworld-go" is waiting for a Revision to become ready.
        15.694s ...
        15.738s Ingress has not yet been reconciled.
        15.784s Waiting for Envoys to receive Endpoints data.
        16.066s Waiting for load balancer to be ready
        16.237s Ready to serve.

       Service 'helloworld-go' created to latest revision 'helloworld-go-jjzgd-1' is available at URL:
       http://helloworld-go.default.1.2.3.4.xip.io
       ```

       You can then access your service through the resulting URL.


<<<<<<< HEAD
=======
   You should see output like this:
   ```shell
   Creating service 'helloworld-go' in namespace 'default':

     0.031s The Configuration is still working to reflect the latest desired specification.
     0.051s The Route is still working to reflect the latest desired specification.
     0.076s Configuration "helloworld-go" is waiting for a Revision to become ready.
    15.694s ...
    15.738s Ingress has not yet been reconciled.
    15.784s Waiting for Envoys to receive Endpoints data.
    16.066s Waiting for load balancer to be ready
    16.237s Ready to serve.

   Service 'helloworld-go' created to latest revision 'helloworld-go-jjzgd-1' is available at URL:
   http://helloworld-go.default.1.2.3.4.sslip.io
   ```
>>>>>>> f8e75be1




## Verifying

1. Now you can make a request to your app and see the result. Replace
   the URL below with the URL returned in the previous command.

   ```shell
   curl http://helloworld-go.default.1.2.3.4.sslip.io
   Hello Go Sample v1!
   ```

   > Note: Add `-v` option to get more detail if the `curl` command failed.

## Removing

To remove the sample app from your cluster, delete the service record:


=== "kubectl"
    ```shell
    kubectl delete --filename service.yaml
    ```

=== "kn"
    ```shell
    kn service delete helloworld-go
    ```


<|MERGE_RESOLUTION|>--- conflicted
+++ resolved
@@ -124,7 +124,7 @@
    can deploy the app into your cluster.  Choose one of the following methods:
 
 
-   
+
 === "yaml"
 
        1. Create a new file, `service.yaml` and copy the following service definition
@@ -170,17 +170,10 @@
 
           Example:
 
-<<<<<<< HEAD
           ```shell
            NAME                URL
            helloworld-go       http://helloworld-go.default.1.2.3.4.xip.io
           ```
-=======
-      ```shell
-       NAME                URL
-       helloworld-go       http://helloworld-go.default.1.2.3.4.sslip.io
-      ```
->>>>>>> f8e75be1
 
 
 === "kn"
@@ -211,25 +204,6 @@
        You can then access your service through the resulting URL.
 
 
-<<<<<<< HEAD
-=======
-   You should see output like this:
-   ```shell
-   Creating service 'helloworld-go' in namespace 'default':
-
-     0.031s The Configuration is still working to reflect the latest desired specification.
-     0.051s The Route is still working to reflect the latest desired specification.
-     0.076s Configuration "helloworld-go" is waiting for a Revision to become ready.
-    15.694s ...
-    15.738s Ingress has not yet been reconciled.
-    15.784s Waiting for Envoys to receive Endpoints data.
-    16.066s Waiting for load balancer to be ready
-    16.237s Ready to serve.
-
-   Service 'helloworld-go' created to latest revision 'helloworld-go-jjzgd-1' is available at URL:
-   http://helloworld-go.default.1.2.3.4.sslip.io
-   ```
->>>>>>> f8e75be1
 
 
 
@@ -259,6 +233,4 @@
 === "kn"
     ```shell
     kn service delete helloworld-go
-    ```
-
-
+    ```