--- conflicted
+++ resolved
@@ -80,7 +80,7 @@
 1. After the build has completed and the container is pushed to Docker Hub, you
    can deploy the app into your cluster. Choose one of the following methods:
 
-   
+
 === "kn"
 
        Use `kn` to deploy the service, make sure to replace `{username}` with your Docker Hub username:
@@ -135,7 +135,7 @@
 
 1. Run one of the followings commands to find the domain URL for your service.
 
-   
+
 === "kn"
 
        ```shell
@@ -160,26 +160,8 @@
        helloworld-java    http://helloworld-java.default.1.2.3.4.xip.io
        ```
 
-<<<<<<< HEAD
-=======
-   ```shell
-   http://helloworld-java.default.1.2.3.4.sslip.io
-   ```
-   {{< /tab >}}
-   {{% tab name="kubectl" %}}
-   ```shell
-   kubectl get ksvc helloworld-java  --output=custom-columns=NAME:.metadata.name,URL:.status.url
-   ```
->>>>>>> f8e75be1
 
 
-<<<<<<< HEAD
-=======
-   ```shell
-   NAME                      URL
-   helloworld-java    http://helloworld-java.default.1.2.3.4.sslip.io
-   ```
->>>>>>> f8e75be1
 
 
 1. Now you can make a request to your app and see the result. Replace
@@ -209,6 +191,4 @@
 === "kubectl"
     ```shell
     kubectl delete --filename service.yaml
-    ```
-
-
+    ```