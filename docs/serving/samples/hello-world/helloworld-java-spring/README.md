--- conflicted
+++ resolved
@@ -21,19 +21,8 @@
 - You have installed
   [Java SE 8 or later JDK](http://www.oracle.com/technetwork/java/javase/downloads/index.html).
 
-## Before you begin
-You can either clone the code from this directory using the following commands. Hello world apps are generally more useful if you build them step-by-step therefore you can recreate the source files from this folder by following the steps in the [Recreating the sample code](#Recreating-the-sample-code) section.
-
-<<<<<<< HEAD
-   ```shell
-   git clone https://github.com/knative/docs knative-docs
-   cd knative-docs/serving/samples/hello-world/helloworld-java
-   ```
-
 ## Recreating the sample code
 
-=======
->>>>>>> a2f84dd7
 1. From the console, create a new empty web project using the curl and unzip
    commands:
 
