--- conflicted
+++ resolved
@@ -196,14 +196,7 @@
        kubectl get ksvc helloworld-java-spring  --output=custom-columns=NAME:.metadata.name,URL:.status.url
        ```
 
-<<<<<<< HEAD
        Example:
-=======
-   ```shell
-   NAME                      URL
-   helloworld-java-spring    http://helloworld-java-spring.default.1.2.3.4.sslip.io
-   ```
->>>>>>> f8e75be1
 
        ```shell
        NAME                      URL
@@ -225,14 +218,6 @@
 
 
 
-<<<<<<< HEAD
-=======
-   ```shell
-   http://helloworld-java-spring.default.1.2.3.4.sslip.io
-   ```
-   {{< /tab >}}
-   {{< /tabs >}}
->>>>>>> f8e75be1
 
 1. Make a request to your app and observe the result. Replace
    the URL below with the URL returned in the previous command.
