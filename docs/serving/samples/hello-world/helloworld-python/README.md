A simple web app written in Python that you can use for testing. It reads in an
env variable `TARGET` and prints "Hello \${TARGET}!". If TARGET is not
specified, it will use "World" as the TARGET.

Follow the steps below to create the sample code and then deploy the app to your
cluster. You can also download a working copy of the sample, by running the
following commands:

   ```shell
  git clone -b "release-0.6" https://github.com/knative/docs knative-docs
  cd knative-docs/serving/samples/hello-world/helloworld-python
  ```

## Before you begin

- A Kubernetes cluster with Knative installed. Follow the
  [installation instructions](../../../../install/README.md) if you need to
  create one.
- [Docker](https://www.docker.com) installed and running on your local machine,
  and a Docker Hub account configured (we'll use it for a container registry).

<<<<<<< HEAD
## Before you begin
You can either clone the code from this directory using the following commands. Hello world apps are generally more useful if you build them step-by-step therefore you can recreate the source files from this folder by following the steps in the [Recreating the sample code](#Recreating-the-sample-code) section.

   ```shell
   git clone https://github.com/knative/docs knative-docs
   cd knative-docs/serving/samples/hello-world/helloworld-python
   ```

=======
>>>>>>> a2f84dd7
## Recreating the sample code

1. Create a new directory and cd into it:

    ```shell
    mkdir app
    cd app
    ```

1. Create a file named `app.py` and copy the code block below into it:

    ```python
    import os

    from flask import Flask

    app = Flask(__name__)

    @app.route('/')
    def hello_world():
       target = os.environ.get('TARGET', 'World')
       return 'Hello {}!\n'.format(target)

    if __name__ == "__main__":
       app.run(debug=True,host='0.0.0.0',port=int(os.environ.get('PORT', 8080)))
    ```

1. Create a file named `Dockerfile` and copy the code block below into it. See
   [official Python docker image](https://hub.docker.com/_/python/) for more
   details.

    ```docker
    # Use the official Python image.
    # https://hub.docker.com/_/python
    FROM python:3.7

    # Copy local code to the container image.
    ENV APP_HOME /app
    WORKDIR $APP_HOME
    COPY . .

    # Install production dependencies.
    RUN pip install Flask gunicorn

    # Run the web service on container startup. Here we use the gunicorn
    # webserver, with one worker process and 8 threads.
    # For environments with multiple CPU cores, increase the number of workers
    # to be equal to the cores available.
    CMD exec gunicorn --bind :$PORT --workers 1 --threads 8 app:app
    ```

1. Create a new file, `service.yaml` and copy the following service definition
   into the file. Make sure to replace `{username}` with your Docker Hub
   username.

    ```yaml
    apiVersion: serving.knative.dev/v1alpha1
    kind: Service
    metadata:
      name: helloworld-python
      namespace: default
    spec:
      template:
        spec:
          containers:
          - image: docker.io/{username}/helloworld-python
            env:
              - name: TARGET
                value: "Python Sample v1"
    ```

## Build and deploy this sample

Once you have recreated the sample code files (or used the files in the sample
folder) you're ready to build and deploy the sample app.

1. Use Docker to build the sample code into a container. To build and push with
   Docker Hub, run these commands replacing `{username}` with your Docker Hub
   username:

    ```shell
    # Build the container on your local machine
    docker build -t {username}/helloworld-python .

    # Push the container to docker registry
    docker push {username}/helloworld-python
    ```

1. After the build has completed and the container is pushed to docker hub, you
   can deploy the app into your cluster. Ensure that the container image value
   in `service.yaml` matches the container you built in the previous step. Apply
   the configuration using `kubectl`:

    ```shell
    kubectl apply --filename service.yaml
    ```

1. Now that your service is created, Knative will perform the following steps:

   - Create a new immutable revision for this version of the app.
   - Network programming to create a route, ingress, service, and load balance
     for your app.
   - Automatically scale your pods up and down (including to zero active pods).

1. To find the IP address for your service, use these commands to get the
   ingress IP for your cluster. If your cluster is new, it may take sometime for
   the service to get asssigned an external IP address.

    ```shell
    # In Knative 0.2.x and prior versions, the `knative-ingressgateway` service was used instead of `istio-ingressgateway`.
    INGRESSGATEWAY=knative-ingressgateway

    # The use of `knative-ingressgateway` is deprecated in Knative v0.3.x.
    # Use `istio-ingressgateway` instead, since `knative-ingressgateway`
    # will be removed in Knative v0.4.
    if kubectl get configmap config-istio -n knative-serving &> /dev/null; then
       INGRESSGATEWAY=istio-ingressgateway
    fi

    kubectl get svc $INGRESSGATEWAY --namespace istio-system

    NAME                     TYPE           CLUSTER-IP     EXTERNAL-IP      PORT(S)                                      AGE
    xxxxxxx-ingressgateway   LoadBalancer   10.23.247.74   35.203.155.229   80:32380/TCP,443:32390/TCP,32400:32400/TCP   2d
    ```

1. To find the URL for your service, use

    ```
    kubectl get ksvc helloworld-python  --output=custom-columns=NAME:.metadata.name,DOMAIN:.status.domain
    NAME                DOMAIN
    helloworld-python   helloworld-python.default.example.com
    ```

1. Now you can make a request to your app to see the result. Replace
   `{IP_ADDRESS}` with the address you see returned in the previous step.

    ```shell
    curl -H "Host: helloworld-python.default.example.com" http://{IP_ADDRESS}
    Hello Python Sample v1!
    ```

## Remove the sample app deployment

To remove the sample app from your cluster, delete the service record:

```shell
kubectl delete --filename service.yaml
```<|MERGE_RESOLUTION|>--- conflicted
+++ resolved
@@ -19,17 +19,6 @@
 - [Docker](https://www.docker.com) installed and running on your local machine,
   and a Docker Hub account configured (we'll use it for a container registry).
 
-<<<<<<< HEAD
-## Before you begin
-You can either clone the code from this directory using the following commands. Hello world apps are generally more useful if you build them step-by-step therefore you can recreate the source files from this folder by following the steps in the [Recreating the sample code](#Recreating-the-sample-code) section.
-
-   ```shell
-   git clone https://github.com/knative/docs knative-docs
-   cd knative-docs/serving/samples/hello-world/helloworld-python
-   ```
-
-=======
->>>>>>> a2f84dd7
 ## Recreating the sample code
 
 1. Create a new directory and cd into it:
