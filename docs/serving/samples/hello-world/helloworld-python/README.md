--- conflicted
+++ resolved
@@ -42,11 +42,7 @@
    cd app
    ```
 
-<<<<<<< HEAD
-2. Create a file named `app.py` and copy the code block below into it:
-=======
-1. Create a file named `app.py` and copy the following code block into it:
->>>>>>> 7ee18955
+2. Create a file named `app.py` and copy the following code block into it:
 
    ```python
    import os
@@ -65,13 +61,8 @@
 
    ```
 
-<<<<<<< HEAD
-3. In your project directory, create a file named `Dockerfile` and copy the code
-   block below into it. See
-=======
-1. In your project directory, create a file named `Dockerfile` and copy the following code
+3. In your project directory, create a file named `Dockerfile` and copy the following code
    block into it. See
->>>>>>> 7ee18955
    [official Python docker image](https://hub.docker.com/_/python/) for more
    details.
 
@@ -202,14 +193,9 @@
 === "kn"
 
 
-<<<<<<< HEAD
-2. Now you can make a request to your app and see the result. Replace the URL
-   below with the URL returned in the previous command.
-=======
-
-1. Now you can make a request to your app and see the result. Replace the following URL
+
+2. Now you can make a request to your app and see the result. Replace the following URL
    with the URL returned in the previous command.
->>>>>>> 7ee18955
 
    Example:
 
