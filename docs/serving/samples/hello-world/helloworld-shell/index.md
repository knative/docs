---
title: "Hello World - Shell"
linkTitle: "Shell"
weight: 1
type: "docs"
---

# Hello World - Shell

This guide describes the steps required to create the `helloworld-shell` sample app and deploy it to your
cluster.

The sample app reads a `TARGET` environment variable, and prints `Hello ${TARGET}!`.
If `TARGET` is not specified, `World` is used as the default value.

You can also download a working copy of the sample, by running the
following commands:

```shell
git clone -b "{{ branch }}" https://github.com/knative/docs knative-docs
cd knative-docs/docs/serving/samples/hello-world/helloworld-shell
```

## Prerequisites

- A Kubernetes cluster with Knative installed and DNS configured. Follow the
  [installation instructions](../../../../install/).
- [Docker](https://www.docker.com) installed and running on your local machine,
  and a Docker Hub account configured.
- Optional: You can use the Knative CLI client [`kn`](https://github.com/knative/client/releases) to simplify resource creation and deployment. Alternatively, you can use `kubectl` to apply resource files directly.

## Building

1. Create a new file named `script.sh` and paste the script below. This will run BusyBox' `http` returning a friendly welcome message as `plain/text` plus some extra information:

  ```shell
  #!/bin/sh

  # Print out CGI header
  # See https://tools.ietf.org/html/draft-robinson-www-interface-00
  # for the full CGI specification
  echo -e "Content-Type: text/plain\n"

  # Use environment variable TARGET or "World" if not set
  echo "Hello ${TARGET:=World}!"

  # In this script you can perform more dynamic actions, too.
  # Like printing the date, checking CGI environment variables, ...
  ```

1. Create a new file named `Dockerfile` and copy the code block below into it.

   ```docker
   # Busybox image that contains the simple 'httpd'
   # https://git.busybox.net/busybox/tree/networking/httpd.c
   FROM busybox

   # Serve from this directory
   WORKDIR /var/www

   # Prepare httpd command for being started via init
   # This indirection is required for proper SIGTERM handling
   RUN echo "::sysinit:httpd -vv -p 8080 -u daemon -h /var/www" > /etc/inittab

   # Copy over our CGI script and make it executable
   COPY --chown=daemon:daemon script.sh cgi-bin/index.cgi
   RUN chmod 755 cgi-bin/index.cgi

   # Startup init which in turn starts httpd
   CMD init
   ```

Once you have recreated the sample code files (or used the files in the sample
folder) you're ready to build and deploy the sample app.

1. Use Docker to build the sample code into a container. To build and push with
   Docker Hub, run these commands replacing `{username}` with your Docker Hub
   username:

   ```shell
   # Build the container on your local machine
   docker build -t {username}/helloworld-shell .

   # Push the container to docker registry
   docker push {username}/helloworld-shell
   ```

## Deploying

1. After the build has completed and the container is pushed to Docker Hub, you
   can deploy the app into your cluster.

   
=== "yaml"

       1. Create a new file, `service.yaml` and copy the following service definition
          into the file. Make sure to replace `{username}` with your Docker Hub
          username.

          ```yaml
          apiVersion: serving.knative.dev/v1
          kind: Service
          metadata:
            name: helloworld-shell
            namespace: default
          spec:
            template:
              spec:
                containers:
                  - image: docker.io/{username}/helloworld-shell
                    env:
                      - name: TARGET
                        value: "Shell Sample v1"
          ```

       Ensure that the container image value
       in `service.yaml` matches the container you built in the previous step. Apply
       the configuration using `kubectl`:

       ```shell
       kubectl apply --filename service.yaml
       ```


=== "kn"

       With `kn` you can deploy the service with

       ```shell
       kn service create helloworld-shell --image=docker.io/{username}/helloworld-shell --env TARGET="Shell Sample v1"
       ```

       This will wait until your service is deployed and ready, and ultimately it will print the URL through which you can access the service.

       The output will look like:

       ```
       Creating service 'helloworld-shell' in namespace 'default':

        0.035s The Configuration is still working to reflect the latest desired specification.
        0.139s The Route is still working to reflect the latest desired specification.
        0.250s Configuration "helloworld-shell" is waiting for a Revision to become ready.
        8.040s ...
        8.136s Ingress has not yet been reconciled.
        8.277s unsuccessfully observed a new generation
        8.398s Ready to serve.

      Service 'helloworld-shell' created to latest revision 'helloworld-shell-kwdpt-1' is available at URL:
      http://helloworld-shell.default.1.2.3.4.xip.io
      ```



<<<<<<< HEAD
=======
   ```
   Creating service 'helloworld-shell' in namespace 'default':

    0.035s The Configuration is still working to reflect the latest desired specification.
    0.139s The Route is still working to reflect the latest desired specification.
    0.250s Configuration "helloworld-shell" is waiting for a Revision to become ready.
    8.040s ...
    8.136s Ingress has not yet been reconciled.
    8.277s unsuccessfully observed a new generation
    8.398s Ready to serve.

  Service 'helloworld-shell' created to latest revision 'helloworld-shell-kwdpt-1' is available at URL:
  http://helloworld-shell.default.1.2.3.4.sslip.io
  ```
>>>>>>> f8e75be1


   During the creation of your service, Knative performs the following steps:

   - Creates of a new immutable revision for this version of the app.
   - Programs the network to create a route, ingress, service, and load balance
     for your app.
   - Automatically scales your pods up and down (including to zero active pods).

## Verification

1. Run one of the followings commands to find the domain URL for your service.

   
=== "kubectl"
       ```shell
       kubectl get ksvc helloworld-shell  --output=custom-columns=NAME:.metadata.name,URL:.status.url
       ```

       Example:

<<<<<<< HEAD
       ```shell
       NAME                URL
       helloworld-shell    http://helloworld-shell.default.1.2.3.4.xip.io
       ```
=======
   ```shell
   NAME                URL
   helloworld-shell    http://helloworld-shell.default.1.2.3.4.sslip.io
   ```
>>>>>>> f8e75be1


=== "kn"

       ```shell
       kn service describe helloworld-shell -o url
       ```

       Example:

       ```shell
       http://helloworld-shell.default.1.2.3.4.xip.io
       ```



<<<<<<< HEAD
=======
   ```shell
   http://helloworld-shell.default.1.2.3.4.sslip.io
   ```
   {{< /tab >}}
   {{< /tabs >}}
>>>>>>> f8e75be1

1. Now you can make a request to your app and see the result. Replace
   the URL below with the URL returned in the previous command.

   Example:

   ```shell
   curl http://helloworld-shell.default.1.2.3.4.sslip.io
   Hello Shell Sample v1!

   # Even easier with kn:
   curl $(kn service describe helloworld-shell -o url)
   ```

   > Note: Add `-v` option to get more details if the `curl` command failed.

## Removing

To remove the sample app from your cluster, delete the service record.


=== "kubectl"
    ```shell
    kubectl delete --filename service.yaml
    ```

=== "kn"
    ```shell
    kn service delete helloworld-shell
    ```


<|MERGE_RESOLUTION|>--- conflicted
+++ resolved
@@ -90,7 +90,7 @@
 1. After the build has completed and the container is pushed to Docker Hub, you
    can deploy the app into your cluster.
 
-   
+
 === "yaml"
 
        1. Create a new file, `service.yaml` and copy the following service definition
@@ -146,28 +146,11 @@
         8.398s Ready to serve.
 
       Service 'helloworld-shell' created to latest revision 'helloworld-shell-kwdpt-1' is available at URL:
-      http://helloworld-shell.default.1.2.3.4.xip.io
+      http://helloworld-shell.default.1.2.3.4.sslip.io
       ```
 
 
 
-<<<<<<< HEAD
-=======
-   ```
-   Creating service 'helloworld-shell' in namespace 'default':
-
-    0.035s The Configuration is still working to reflect the latest desired specification.
-    0.139s The Route is still working to reflect the latest desired specification.
-    0.250s Configuration "helloworld-shell" is waiting for a Revision to become ready.
-    8.040s ...
-    8.136s Ingress has not yet been reconciled.
-    8.277s unsuccessfully observed a new generation
-    8.398s Ready to serve.
-
-  Service 'helloworld-shell' created to latest revision 'helloworld-shell-kwdpt-1' is available at URL:
-  http://helloworld-shell.default.1.2.3.4.sslip.io
-  ```
->>>>>>> f8e75be1
 
 
    During the creation of your service, Knative performs the following steps:
@@ -181,7 +164,7 @@
 
 1. Run one of the followings commands to find the domain URL for your service.
 
-   
+
 === "kubectl"
        ```shell
        kubectl get ksvc helloworld-shell  --output=custom-columns=NAME:.metadata.name,URL:.status.url
@@ -189,17 +172,10 @@
 
        Example:
 
-<<<<<<< HEAD
        ```shell
        NAME                URL
-       helloworld-shell    http://helloworld-shell.default.1.2.3.4.xip.io
-       ```
-=======
-   ```shell
-   NAME                URL
-   helloworld-shell    http://helloworld-shell.default.1.2.3.4.sslip.io
-   ```
->>>>>>> f8e75be1
+       helloworld-shell    http://helloworld-shell.default.1.2.3.4.sslip.io
+       ```
 
 
 === "kn"
@@ -211,19 +187,11 @@
        Example:
 
        ```shell
-       http://helloworld-shell.default.1.2.3.4.xip.io
-       ```
-
-
-
-<<<<<<< HEAD
-=======
-   ```shell
-   http://helloworld-shell.default.1.2.3.4.sslip.io
-   ```
-   {{< /tab >}}
-   {{< /tabs >}}
->>>>>>> f8e75be1
+       http://helloworld-shell.default.1.2.3.4.sslip.io
+       ```
+
+
+
 
 1. Now you can make a request to your app and see the result. Replace
    the URL below with the URL returned in the previous command.
@@ -253,6 +221,4 @@
 === "kn"
     ```shell
     kn service delete helloworld-shell
-    ```
-
-
+    ```