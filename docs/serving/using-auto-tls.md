# Enabling automatic TLS certificate provisioning

If you install and configure cert-manager, you can configure Knative to
automatically obtain new TLS certificates and renew existing ones for Knative
Services. To learn more about using secure connections in Knative, see
[Configuring HTTPS with TLS certificates](../using-a-tls-cert).

## Before you begin

The following must be installed on your Knative cluster:

- [Knative Serving](../../../admin/install/).
- A Networking layer such as Kourier, Istio with SDS v1.3 or higher, Contour v1.1 or higher, or Gloo v0.18.16 or higher. See [Install a networking layer](../../../admin/install/install-serving-with-yaml#install-a-networking-layer) or [Istio with SDS, version 1.3 or higher](../../../admin/install/installing-istio#installing-istio-with-SDS-to-secure-the-ingress-gateway).

    !!! note
        Currently, [Ambassador](https://github.com/datawire/ambassador) is unsupported for use with Auto TLS.

- [`cert-manager` version `1.0.0` or higher](../installing-cert-manager).
- Your Knative cluster must be configured to use a [custom domain](../using-a-custom-domain).
- Your DNS provider must be setup and configured to your domain.
- If you want to use HTTP-01 challenge, you need to configure your custom
domain to map to the IP of ingress. You can achieve this by adding a DNS A record to map the domain to the IP according to the instructions of your DNS provider.

## Automatic TLS provision mode

Knative supports the following Auto TLS modes:

1.  Using DNS-01 challenge

    In this mode, your cluster needs to be able to talk to your DNS server to verify the ownership of your domain.
    - **Provision Certificate per namespace is supported when using DNS-01 challenge mode.**
      - This is the recommended mode for faster certificate provision.
      - In this mode, a single Certificate will be provisioned per namespace and is reused across the Knative Services within the same namespace.

    - **Provision Certificate per Knative Service is supported when using DNS-01 challenge mode.**
      - This is the recommended mode for better certificate islation between Knative Services.
      - In this mode, a Certificate will be provisioned for each Knative Service.
      - The TLS effective time is longer as it needs Certificate provision for each Knative Service creation.

1.  Using HTTP-01 challenge

    - In this type, your cluster does not need to be able to talk to your DNS server. You must map your domain to the IP of the cluser ingress.
    - When using HTTP-01 challenge, **a certificate will be provisioned per Knative Service.**
    - **HTTP-01 does not support provisioning a certificate per namespace.**

<<<<<<< HEAD
## Before you begin

You must meet the following prerequisites to enable Auto TLS:

- The following must be installed on your Knative cluster:
  - [Knative Serving](../install/).
  - A Networking layer such as Kourier, Istio with SDS v1.3 or higher, Contour v1.1 or higher, or Gloo v0.18.16 or higher.
  See [Install a networking layer](../../admin/install/install-serving-with-yaml/#install-a-networking-layer).<br>
!!! note
    Currently, [Ambassador](https://github.com/datawire/ambassador) is unsupported for use with Auto TLS.
- [cert-manager version `1.0.0` and higher](./installing-cert-manager.md).
- Your Knative cluster must be configured to use a
  [custom domain](./using-a-custom-domain.md).
- Your DNS provider must be setup and configured to your domain.
- If you want to use HTTP-01 challenge, you need to configure your custom
domain to map to the IP of ingress. You can achieve this by adding a DNS A record to map the domain to the IP according to the instructions of your DNS provider.

=======
>>>>>>> e694ca0f
## Enabling Auto TLS

1.  Create and add the `ClusterIssuer` configuration file to your Knative cluster to define who issues the TLS certificates, how requests are validated,
and which DNS provider validates those requests.

    ### ClusterIssuer for DNS-01 challenge

    Use the cert-manager reference to determine how to configure your
    `ClusterIssuer` file:
    - See the generic
      [`ClusterIssuer` example](https://cert-manager.io/docs/configuration/acme/#creating-a-basic-acme-issuer)
    - Also see the
      [`DNS01` example](https://docs.cert-manager.io/en/latest/tasks/acme/configuring-dns01/index.html)

      **Example**: Cloud DNS `ClusterIssuer` configuration file:

      The following `letsencrypt-issuer` named `ClusterIssuer` file is
      configured for the Let's Encrypt CA and Google Cloud DNS. Under `spec`,
      the Let's Encrypt account info, required `DNS-01` challenge type, and
      Cloud DNS provider info defined. For the complete Google Cloud DNS
      example, see
      [Configuring HTTPS with cert-manager and Google Cloud DNS](./using-cert-manager-on-gcp).

      ```shell
      apiVersion: cert-manager.io/v1
      kind: ClusterIssuer
      metadata:
        name: letsencrypt-dns-issuer
      spec:
        acme:
          server: https://acme-v02.api.letsencrypt.org/directory
          # This will register an issuer with LetsEncrypt.  Replace
          # with your admin email address.
          email: myemail@gmail.com
          privateKeySecretRef:
            # Set privateKeySecretRef to any unused secret name.
            name: letsencrypt-dns-issuer
          solvers:
          - dns01:
              clouddns:
                # Set this to your GCP project-id
                project: $PROJECT_ID
                # Set this to the secret that we publish our service account key
                # in the previous step.
                serviceAccountSecretRef:
                  name: cloud-dns-key
                  key: key.json
      ```

    ###  ClusterIssuer for HTTP-01 challenge

    Run the following command to apply the ClusterIssuer for HTT01 challenge:

    ```yaml
    kubectl apply -f - <<EOF
    apiVersion: cert-manager.io/v1
    kind: ClusterIssuer
    metadata:
      name: letsencrypt-http01-issuer
    spec:
      acme:
        privateKeySecretRef:
          name: letsencrypt
        server: https://acme-v02.api.letsencrypt.org/directory
        solvers:
        - http01:
           ingress:
             class: istio
    EOF
    ```

1.  Ensure that the ClusterIssuer is created successfully:

    ```bash
    kubectl get clusterissuer <cluster-issuer-name> -o yaml
    ```

    Result: The `Status.Conditions` should include `Ready=True`.

### DNS-01 challenge only: Configure your DNS provider

If you choose to use DNS-01 challenge, configure which DNS provider is used to
validate the DNS-01 challenge requests.

Instructions about configuring cert-manager, for all the supported DNS
providers, are provided in
[DNS01 challenge providers and configuration instructions](https://cert-manager.io/docs/configuration/acme/dns01/#supported-dns01-providers).

Example:

See how the Google Cloud DNS is defined as the provider:
[Configuring HTTPS with cert-manager and Google Cloud DNS](./using-cert-manager-on-gcp.md#creating-a-service-account-and-using-a-kubernetes-secret)


### Install networking-certmanager deployment

1.  Determine if `networking-certmanager` is already installed by running the
    following command:

    ```shell
    kubectl get deployment networking-certmanager -n knative-serving
    ```

1.  If `networking-certmanager` is not found, run the following command:

    ```shell
    kubectl apply --filename {{ artifact( repo="net-certmanager", file="release.yaml") }}
    ```

### Install networking-ns-cert component

If you choose to use the mode of provisioning certificate per namespace, you need to install `networking-ns-cert` components.

**IMPORTANT:** Provisioning a certificate per namespace only works with DNS-01
 challenge. This component cannot be used with HTTP-01 challenge.

1. Determine if `networking-ns-cert` deployment is already installed by
running the following command:

    ```shell
    kubectl get deployment networking-ns-cert -n knative-serving
    ```

1. If `networking-ns-cert` deployment is not found, run the following command:

    ```shell
    kubectl apply --filename {{ artifact( repo="serving", file="serving-nscert.yaml") }}
    ```

### Configure config-certmanager ConfigMap

Update your [`config-certmanager` ConfigMap](https://github.com/knative-sandbox/net-certmanager/blob/main/config/config.yaml)
in the `knative-serving` namespace to reference your new `ClusterIssuer`.

1.  Run the following command to edit your `config-certmanager` ConfigMap:

    ```shell
    kubectl edit configmap config-certmanager --namespace knative-serving
    ```

1.  Add the `issuerRef` within the `data` section:

    ```shell
    data:
      issuerRef: |
        kind: ClusterIssuer
        name: letsencrypt-http01-issuer
    ```

    Example:

    ```shell
    apiVersion: v1
    kind: ConfigMap
    metadata:
      name: config-certmanager
      namespace: knative-serving
      labels:
        networking.knative.dev/certificate-provider: cert-manager
    data:
      issuerRef: |
        kind: ClusterIssuer
        name: letsencrypt-http01-issuer
    ```

    `issueRef` defines which `ClusterIssuer` will be used by Knative to issue
    certificates.

1.  Ensure that the file was updated successfully:

    ```shell
    kubectl get configmap config-certmanager --namespace knative-serving --output yaml
    ```

### Turn on Auto TLS

Update the
[`config-network` ConfigMap](https://github.com/knative/serving/blob/main/config/core/configmaps/network.yaml)
in the `knative-serving` namespace to enable `autoTLS`and specify how HTTP
requests are handled:

1.  Run the following command to edit your `config-network` ConfigMap:

    ```shell
    kubectl edit configmap config-network --namespace knative-serving
    ```

1.  Add the `autoTLS: Enabled` attribute under the `data` section:

    ```shell
    data:
      autoTLS: Enabled
    ```

    Example:

    ```shell
    apiVersion: v1
    kind: ConfigMap
    metadata:
      name: config-network
      namespace: knative-serving
    data:
       ...
       autoTLS: Enabled
       ...
    ```

1.  Configure how HTTP and HTTPS requests are handled in the
  [`httpProtocol`](https://github.com/knative/serving/blob/main/config/core/configmaps/network.yaml#L109)
  attribute.

    By default, Knative ingress is configured to serve HTTP traffic
    (`httpProtocol: Enabled`). Now that your cluster is configured to use TLS
    certificates and handle HTTPS traffic, you can specify whether or not any
    HTTP traffic is allowed.

    Supported `httpProtocol` values:

    - `Enabled`: Serve HTTP traffic.
    - `Disabled`: Rejects all HTTP traffic.
    - `Redirected`: Responds to HTTP request with a `302` redirect to ask the
      clients to use HTTPS.

     ```shell
     data:
       httpProtocol: Redirected
     ```

     Example:

     ```shell
     apiVersion: v1
     kind: ConfigMap
     metadata:
       name: config-network
       namespace: knative-serving
     data:
       ...
       autoTLS: Enabled
       httpProtocol: Redirected
       ...
     ```

    **Note:**
    When using HTTP-01 challenge, `httpProtocol` field has to be set to `Enabled` to make sure HTTP-01 challenge requests can be accepted by the cluster.

1.  Ensure that the file was updated successfully:

    ```shell
    kubectl get configmap config-network --namespace knative-serving --output yaml
    ```

Congratulations! Knative is now configured to obtain and renew TLS certificates.
When your TLS certificate is active on your cluster, your Knative services will
be able to handle HTTPS traffic.

### Verify Auto TLS

1.  Run the following comand to create a Knative Service:
    ```shell
    kubectl apply -f https://raw.githubusercontent.com/knative/docs/main/docs/serving/autoscaling/autoscale-go/service.yaml
    ```

1.  When the certificate is provisioned (which could take up to several minutes depending on
    the challenge type), you should see something like:
    ```
    NAME               URL                                           LATESTCREATED            LATESTREADY              READY   REASON
    autoscale-go       https://autoscale-go.default.{custom-domain}   autoscale-go-6jf85 autoscale-go-6jf85       True  
    ```

    Note that the URL will be **https** in this case.

### Disable Auto TLS per service or route

If you have Auto TLS enabled in your cluster, you can choose to disable Auto TLS for individual services or routes by adding the annotation `networking.knative.dev/disableAutoTLS: true`.

Using the previous `autoscale-go` example:

1. Edit the service using `kubectl edit service.serving.knative.dev/autoscale-go -n default` and add the annotation:
```yaml
 apiVersion: serving.knative.dev/v1
 kind: Service
 metadata:
   annotations:
    ...
     networking.knative.dev/disableAutoTLS: "true"
    ...
```
2. The service URL should now be **http**, indicating that AutoTLS is disabled:
```
NAME           URL                                          LATEST               AGE     CONDITIONS   READY   REASON
autoscale-go   http://autoscale-go.default.1.arenault.dev   autoscale-go-dd42t   8m17s   3 OK / 3     True    
```<|MERGE_RESOLUTION|>--- conflicted
+++ resolved
@@ -43,26 +43,6 @@
     - When using HTTP-01 challenge, **a certificate will be provisioned per Knative Service.**
     - **HTTP-01 does not support provisioning a certificate per namespace.**
 
-<<<<<<< HEAD
-## Before you begin
-
-You must meet the following prerequisites to enable Auto TLS:
-
-- The following must be installed on your Knative cluster:
-  - [Knative Serving](../install/).
-  - A Networking layer such as Kourier, Istio with SDS v1.3 or higher, Contour v1.1 or higher, or Gloo v0.18.16 or higher.
-  See [Install a networking layer](../../admin/install/install-serving-with-yaml/#install-a-networking-layer).<br>
-!!! note
-    Currently, [Ambassador](https://github.com/datawire/ambassador) is unsupported for use with Auto TLS.
-- [cert-manager version `1.0.0` and higher](./installing-cert-manager.md).
-- Your Knative cluster must be configured to use a
-  [custom domain](./using-a-custom-domain.md).
-- Your DNS provider must be setup and configured to your domain.
-- If you want to use HTTP-01 challenge, you need to configure your custom
-domain to map to the IP of ingress. You can achieve this by adding a DNS A record to map the domain to the IP according to the instructions of your DNS provider.
-
-=======
->>>>>>> e694ca0f
 ## Enabling Auto TLS
 
 1.  Create and add the `ClusterIssuer` configuration file to your Knative cluster to define who issues the TLS certificates, how requests are validated,
