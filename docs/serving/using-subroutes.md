--- conflicted
+++ resolved
@@ -31,10 +31,4 @@
 
 In the above example, you can access the staging target by accessing `staging-<route name>.<namespace>.<domain>`. The targets for `bar` and `baz` can only be accessed using the main route, `<route name>.<namespace>.<domain>`.
 
-<<<<<<< HEAD
-When a traffic target gets tagged, a new Kubernetes service is created for it so that other services can also access it within the cluster. From the above example, a new Kubernetes service called `staging-<route name>` will be created in the same namespace. This service has the ability to override the visibility of this specific route by applying the label `networking.knative.dev/visibility` with value `cluster-local`.
-
-See [cluster local routes (deploying from a private registry)](./deploying-from-private-registry.md) for more information about how to restrict visibility on the specific route.
-=======
-When a traffic target gets tagged, a new Kubernetes service is created for it so that other services can also access it within the cluster. From the above example, a new Kubernetes service called `staging-<route name>` will be created in the same namespace. This service has the ability to override the visibility of this specific route by applying the label `networking.knative.dev/visibility` with value `cluster-local`. See the documentation on [private services](../../../developer/serving/services/private-services) for more information about how to restrict visibility on the specific route.
->>>>>>> e694ca0f
+When a traffic target gets tagged, a new Kubernetes service is created for it so that other services can also access it within the cluster. From the above example, a new Kubernetes service called `staging-<route name>` will be created in the same namespace. This service has the ability to override the visibility of this specific route by applying the label `networking.knative.dev/visibility` with value `cluster-local`. See the documentation on [private services](../../../developer/serving/services/private-services) for more information about how to restrict visibility on the specific route.