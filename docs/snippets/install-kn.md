--- conflicted
+++ resolved
@@ -1,11 +1,7 @@
 !!! todo "Installing the `kn` CLI"
 
     === "Using Homebrew"
-<<<<<<< HEAD
-        For macOS, you can install `kn` by using [Homebrew](https://brew.sh/){target=_blank}.
-=======
         For macOS, you can install `kn` by using [Homebrew](https://brew.sh){target=_blank}.
->>>>>>> 9a44aac2
 
         ```
         brew install kn
