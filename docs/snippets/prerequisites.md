--- conflicted
+++ resolved
@@ -8,15 +8,10 @@
         You can install a local distribution of Knative for development use by following the [Getting started guide](../../../../getting-started/){_blank}.
 
 - **For production purposes**, it is recommended that:
-<<<<<<< HEAD
+
     - If you have only one node in your cluster, you need at least 6&nbsp;CPUs, 6&nbsp;GB of memory, and 30&nbsp;GB of disk storage.
     - If you have multiple nodes in your cluster, for each node you need at least 2&nbsp;CPUs, 4&nbsp;GB of memory, and 20&nbsp;GB of disk storage.
 - You have a cluster that uses Kubernetes v1.18 or newer.
-=======
-    - If you have only one node in your cluster, you will need at least 6 CPUs, 6 GB of memory, and 30 GB of disk storage.
-    - If you have multiple nodes in your cluster, for each node you will need at least 2 CPUs, 4 GB of memory, and 20 GB of disk storage.
-- You have a cluster that uses Kubernetes v1.19 or newer.
->>>>>>> ac45cd24
 - You have installed the [`kubectl` CLI](https://kubernetes.io/docs/tasks/tools/install-kubectl/).
 - Your Kubernetes cluster must have access to the internet, because Kubernetes needs to be able to fetch images. To pull from a private registry, see [Deploying images from a private container registry](../../../../serving/deploying-from-private-registry).
 
