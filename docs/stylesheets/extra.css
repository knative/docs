@font-face {
  font-family: 'Satoshi';
  font-style: normal;
  font-weight: 400;
  src: local('Satoshi'), url('https://fonts.cdnfonts.com/s/85546/Satoshi-Regular.woff') format('woff');
}

@font-face {
  font-family: 'Satoshi';
  font-style: italic;
  font-weight: 400;
  src: local('Satoshi'), url('https://fonts.cdnfonts.com/s/85546/Satoshi-Italic.woff') format('woff');
}

@font-face {
  font-family: 'Satoshi';
  font-style: normal;
  font-weight: 300;
  src: local('Satoshi'), url('https://fonts.cdnfonts.com/s/85546/Satoshi-Light.woff') format('woff');
}

@font-face {
  font-family: 'Satoshi';
  font-style: italic;
  font-weight: 300;
  src: local('Satoshi'), url('https://fonts.cdnfonts.com/s/85546/Satoshi-LightItalic.woff') format('woff');
}

@font-face {
  font-family: 'Satoshi';
  font-style: normal;
  font-weight: 500;
  src: local('Satoshi'), url('https://fonts.cdnfonts.com/s/85546/Satoshi-Medium.woff') format('woff');
}

@font-face {
  font-family: 'Satoshi';
  font-style: italic;
  font-weight: 500;
  src: local('Satoshi'), url('https://fonts.cdnfonts.com/s/85546/Satoshi-MediumItalic.woff') format('woff');
}

@font-face {
  font-family: 'Satoshi';
  font-style: normal;
  font-weight: 700;
  src: local('Satoshi'), url('https://fonts.cdnfonts.com/s/85546/Satoshi-Bold.woff') format('woff');
}

@font-face {
  font-family: 'Satoshi';
  font-style: italic;
  font-weight: 700;
  src: local('Satoshi'), url('https://fonts.cdnfonts.com/s/85546/Satoshi-BoldItalic.woff') format('woff');
}

@font-face {
  font-family: 'Satoshi';
  font-style: normal;
  font-weight: 900;
  src: local('Satoshi'), url('https://fonts.cdnfonts.com/s/85546/Satoshi-Black.woff') format('woff');
}

@font-face {
  font-family: 'Satoshi';
  font-style: italic;
  font-weight: 900;
  src: local('Satoshi'), url('https://fonts.cdnfonts.com/s/85546/Satoshi-BlackItalic.woff') format('woff');
}

:root {
  --md-primary-fg-color: #f3f1f2;
  --md-primary-fg-color--dark: #0D4984;
  --md-primary-fg-color--light: #6593C8;
  --md-primary-bg-color: #ffffff;
  --nav-item-color: #4d4d4d;
  --md-footer-bg-color: #081729;
  --md-text-font: 'Satoshi';
}

header>nav>ul>li {
  color: black;
  font-weight: bold;
}

.mr-30 {
  margin-right: 30px;
}

.md-clipboard {
  color: var(--md-primary-fg-color--dark);
}

.highlight.no-copy .md-clipboard {
  display: none;
}

a.md-header__button.md-logo :-webkit-any(img, svg),
a.md-header__button.md-logo :is(img, svg),
a.md-header__button.md-logo img {
  width: 3rem;
  height: 2.4rem;
}

.md-header__button.md-logo {
  transition-duration: 0.2s;
  transition-property: transform;
}

.md-header__button.md-logo:hover {
  opacity: 1;
  transform: rotate(5deg);
  -webkit-transform: rotate(5deg);
}

.md-header__topic {
  margin: 5px -14px;
}

.md-nav__item--nested>.md-nav__link,
.md-nav__item a {
  color: var(--nav-item-color);
}

.md-nav__item .md-nav__link--active {
  font-weight: bold;
  color: var(--nav-item-color);
}

.md-nav__item--nested>.md-nav__link:hover {
  color: var(--md-accent-fg-color);
}

/* header css */
.md-header {
  color: black
}

.md-header[data-md-state=shadow],
.md-tabs {
  background-color: #f3f1f2;
}

.md-tabs {
  color: black;
  font-weight: bold;
}

.md-header__source {
  color: var(--md-primary-fg-color--dark);
}

.md-search__form {
  border-radius: 10px;
}

.md-search__input {
  background-color: white;
  border: black 1px solid;
  border-radius: 10px;
}

.md-search__input::placeholder {
  /* Chrome, Firefox, Opera, Safari 10.1+ */
  color: #4d4d4d;
  opacity: 1;
  border-radius: 10px;
  /* Firefox */
}

.md-search__input:-ms-input-placeholder {
  /* Internet Explorer 10-11 */
  color: #4d4d4d;
}

.md-search__input::-ms-input-placeholder {
  /* Microsoft Edge */
  color: #4d4d4d;
}

.md-search__input.focus-visible {
  border: none;
}

.md-search__icon[for=__search] {
  color: var(--md-default-fg-color--light);
}

.md-source {
  margin-left: -1.4rem;
}

.md-source__icon+.md-source__repository {
  font-weight: bold;
}

.md-nav__title .md-nav__button.md-logo img,
.md-nav__title .md-nav__button.md-logo svg {
  width: auto;
}

.md-typeset a {
  color: var(--md-primary-fg-color--dark);
  word-break: break-word;
  font-weight: 600;
}

.md-typeset .admonition,
.md-typeset details {
  font-size: .7rem;
}

/**Modify H1**/
.md-typeset h1 {
  margin: 1em 0 0.75em;
  font-weight: bold;
  font-size: 2rem;
  color: var(--nav-item-color);
}

.md-typeset>h1:first-of-type {
  margin: 0 0 0.75em;
}

.md-version__list li:nth-last-child(1) a {
  color: gray;
}

/* bit of a hack to stop the banner taking space when empty */
.md-banner .md-banner__inner {
  margin: 0 auto;
  padding: 0;
}

.md-banner {
  background: #fff5b5;
}

.md-banner .versionwarning h1 {
  font-weight: bold;
  font-size: 20px;
}

.md-banner .versionwarning p {
  color: black;
}

.md-banner a {
  color: blue;
  text-decoration: underline;
}

/* text sizing of tables, Alert, Warnings, Notes*/
.md-typeset table,
.md-typeset table:not([class]) {
  font-size: 100%;
}

.md-typeset .admonition {
  font-size: 100%;
}

.md-typeset .md-button {
  color: #024c93;
  border-radius: 0.7rem;
}

/* Giving h4 tag distinctive style because it is non-differntial with bold text */
.md-typeset h4 {
  font-size: .9rem;
  font-weight: normal;
}

/* fix wrapping behavior of code in tables */
.md-typeset table code {
  word-break: normal;
}

/* Widen the main column a bit to help with wide tables.
   Note that extra-wide columns can make it hard to read prose,
   so there is a tradeoff here. */
.md-grid {
  max-width: 68rem;
}

/*Make definition list definitions stand out*/
.md-typeset dt {
  font-weight: bold;
  font-style: italic;
}

/* Cookie Banner */
#cookieModal {
  position: fixed;
  top: 0;
  left: 0;
  z-index: 9999;
  display: none;
  width: 100%;
  height: 100%;
  overflow: hidden;
  outline: 0;
}

#cookieModal .modal-dialog .opt-out {
  display: none;
}

.modal-dialog {
  position: fixed;
  margin: 0;
  top: 35px;
  max-width: -webkit-fit-content;
  max-width: -moz-fit-content;
  max-width: fit-content;
  left: 5%;
  padding-left: 8%;
  padding-right: 8%;
  color: black;
}

.cookienotice {
  overflow: hidden;
  outline: 0;
  position: fixed;
  display: none;
  padding-top: 15px;
  bottom: 0;
  right: 0;
  left: 0;
  background: #c3c3c3;
  z-index: 1000;
  text-align: center;
  color: black;
}

.cookienotice .text {
  float: left;
  margin-left: 15px;
  margin-right: 100px;
  font-size: .875rem;
}

.cookienotice .text p {
  margin-top: 0;
}

.cookienotice .buttons {
  position: fixed;
  right: 0;
  float: right;
  padding-right: 15px;
}

.cookienotice .buttons .close {
  margin-right: 15px;
  top: 0;
  float: right;
  font-size: 1.5rem;
  font-weight: 700;
  line-height: 1;
  color: #000;
  text-shadow: 0 1px 0 #fff;
  opacity: .5;
  cursor: pointer;
}

.cookienotice .buttons .ok {
  background: var(--md-primary-fg-color--light);
  color: #fff;
  margin-right: 15px;
  padding: .25rem .5rem;
  font-size: .875rem;
  line-height: 1.5;
  border-radius: 0;
  cursor: pointer;
}

.modal-body {
  position: relative;
  flex: auto;
  padding: 1rem;
}

.modal-content {
  box-shadow: 1px 1px 4px #000000;
  position: relative;
  display: flex;
  flex-direction: column;
  width: 100%;
  pointer-events: auto;
  background-color: #fff;
  background-clip: padding-box;
  border: 1px solid rgba(0, 0, 0, .2);
  outline: 0;
}

.modal-dialog .md-button {
  color: var(--md-primary-fg-color--dark);
}

.modal-dialog .md-button--primary {
  color: white;
  background-color: var(--md-primary-fg-color--dark);
}

/* Tame the footer and make the prev/next stand out */
.md-footer {
  color: var(--md-typeset-a-color);
  background-color: var(--md-primary-fg-color--dark);
  margin: 0;
  padding: 0;
  box-sizing: border-box;
}

.md-footer .md-footer-copyright {
  font-weight: bold;
}

.md-footer-meta {
  background-color: var(--md-footer-bg-color);
  width: 100%;
  margin: 0;
  padding: 0;
  box-sizing:border-box;
}

.md-footer-meta__inner {
  display: flex;
  flex-direction: row;
  margin: 0;
  padding: 0.5rem 1.5rem;
}

.footer-links {
  display: flex;
  flex-grow: 1;
  align-items: center;
  justify-content: center;
}

.footer-links a {
  margin: 0.4em;
  text-decoration: underline
}

/* Feature State Labels */
.feature-alpha,
.feature-beta,
.feature-stable {
  font-variant: small-caps;
  padding: 0.1em;
  border-bottom: 1px dotted #999;
  display: inline-block;
  font-weight: bold;
}

.feature-alpha {
  background: rgb(255, 218, 218);
}

.feature-beta {
  background: rgb(251, 244, 182);
}

.feature-stable {
  background: rgb(228, 255, 218);
}

.md-nav--primary .md-nav__title[for=__drawer] {
  color: black;
}

/* Testimonials */
.testimonials h1,
.testimonials h2,
.testimonials h3,
.testimonials .normal-text,
.testimonials .quote {
  font-family: inherit;
}

.testimonials h1,
.testimonials h2,
.testimonials h3 {
  font-weight: bold;
}

.testimonials h1 {
  color: black;
  margin-bottom: -26px;
}

.testimonials h2 {
  font-size: 2em;
  color: var(--md-primary-fg-color--dark);
  margin-bottom: -12px;
}

.testimonials h3 {
  font-size: 1.65em;
}

.testimonials .testimonial {
  display: flex;
}

.testimonials .testimonial .img {
  margin: auto 30px auto 60px;
  max-width: 130px;
}

.testimonials .quote {
  margin: auto 0;
  text-align: start;
  padding: 0 2em;
  color: var(--md-primary-fg-color--dark);
  font-weight: 500;
  line-height: 1.1;
  font-family: serif;
  font-size: .85rem;
  border-left: var(--md-primary-fg-color--dark) 4.5px solid;
}

.testimonials .testimonial.blue img {
  max-width: 160px;
  width: 160px;
}

.testimonials .testimonial.blue {
  border-top: var(--md-primary-fg-color--dark) 2.5px solid;
  padding-top: 60px;
}

.testimonials .testimonial.blue .quote {
  font-size: 1.3rem;
  font-weight: 500;
  font-family: serif;
  color: var(--md-primary-fg-color--dark);
  border: none;
}

.testimonials .quote .phrase {
  font-size: 1.15rem;
  font-style: serif;
  font-weight: bold;
  font-family: serif;
}

.testimonials .normal-text {
  font-weight: 600;
  font-size: .86rem;
  color: #6e6e6e;
}

.testimonials a {
  color: var(--md-primary-fg-color--dark);
}

.testimonials .find-links {
  padding-top: 16px;
}

@media screen and (max-width: 530px) {
  .testimonial {
    display: flex;
    flex-direction: column;
    justify-content: center;
    align-items: center;
  }

  .testimonials .quote {
    padding: 1rem;
    margin-top: 1rem;
    border-left: none;
    border-top: var(--md-primary-fg-color--dark) 4.5px solid;
  }

  .testimonials .testimonial .img {
    margin: auto 30px auto 30px;
  }
}

@media (max-width: 630px) {
  [dir=ltr] ul.md-tabs__list {
    margin-left: 3rem;
  }

  [dir=ltr] button.md-version__current {
    margin-left: .4rem;
  }

  .md-tabs__item {
    padding-left: .3rem;
    padding-right: .3rem;
  }

  [dir=ltr] div.md-header__title {
    margin-left: .4rem;
  }

  .md-header__topic + .md-header__topic {
    max-width: 0;
  }

  [dir=ltr] .mr-30 {
    margin-right: 0;
  }
}

@media screen and (max-width: 76.1875em) {
  .md-nav--primary .md-nav__item--active>.md-nav__link {
    color: var(--nav-item-color);
  }
}

@media (max-width: 1024px) {
  [dir=ltr] .md-tabs__list {
    margin-left: 5rem;
  }

  .md-header__topic {
    margin: 0;
  }

  .md-footer-copyright {
    margin: auto;
    text-align: center;
  }

  .md-social {
    margin: auto;
  }
}

@media (max-width: 861px) {
  .md-footer-meta {
    flex-direction: column;
  }

  .md-footer__title {
    display: block;
    margin-bottom: 0.5rem;
  }

  .md-footer-meta__inner {
    flex-direction: column;
    align-items: center;
  }

  .md-footer-copyright {
    order: 2;
    margin: 2rem;
    flex-wrap: wrap;
  }

  .md-footer-copyright a {
    margin: 8px;
  }

  .footer-links {
    display: flex;
    flex-direction: column;
    order: 1;
  }

  .md-social {
    margin-top: 1rem;
  }

  .pipe {
    display: none;
  }
}

<<<<<<< HEAD
/* Mobile and Tablet: up to 76.1875em (1220px) */
@media screen and (max-width: 76.1875em) {
  
  .md-header__inner .md-tabs__list {
    display: none !important;
  }
  
  .md-header__topic:first-child {
    display: flex !important;
    opacity: 1 !important;
    transform: translateX(0) !important;
    transition: none !important;
  }
  
  .md-header__topic:last-child {
    display: none !important;
  }
  
  .md-header__title[data-md-component="header-title"] {
    visibility: visible !important;
  }
  
  [data-md-component="header"][data-md-state="shadow"] .md-header__topic:first-child {
    opacity: 1 !important;
    transform: translateX(0) !important;
  }
}

/* Small mobile: up to 30em (480px) */
@media screen and (max-width: 30em) {
  
  .md-header__button.md-logo img,
  .md-header__button.md-logo svg {
    width: 2.5rem;
    height: 2rem;
  }
  
  /* Compact title */
  .md-header__title {
    font-size: 0.9rem;
  }
}

@media print {
  .md-header__topic:first-child {
    display: block !important;
    opacity: 1 !important;
  }
  
  .md-header__topic:last-child {
    display: none !important;
  }
  
  .md-header__inner .md-tabs__list {
    display: none !important;
  }
=======
.md-search-result__article {
  max-height: none;
}

.md-search-result__teaser,
article.md-search-result__article p:not(.md-search-result__meta) {
  display: -webkit-box;
  -webkit-line-clamp: 3;
  -webkit-box-orient: vertical;
  overflow: hidden;
  text-overflow: ellipsis;
  line-height: 1.5;
  max-height: 4.5em;
}

.md-search-result__article > p {
  display: -webkit-box;
  -webkit-line-clamp: 3;
  -webkit-box-orient: vertical;
  overflow: hidden;
>>>>>>> 4896c454
}<|MERGE_RESOLUTION|>--- conflicted
+++ resolved
@@ -673,7 +673,6 @@
   }
 }
 
-<<<<<<< HEAD
 /* Mobile and Tablet: up to 76.1875em (1220px) */
 @media screen and (max-width: 76.1875em) {
   
@@ -730,7 +729,6 @@
   .md-header__inner .md-tabs__list {
     display: none !important;
   }
-=======
 .md-search-result__article {
   max-height: none;
 }
@@ -751,5 +749,4 @@
   -webkit-line-clamp: 3;
   -webkit-box-orient: vertical;
   overflow: hidden;
->>>>>>> 4896c454
 }