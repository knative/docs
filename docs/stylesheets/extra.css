--- conflicted
+++ resolved
@@ -68,13 +68,12 @@
   font-size: 100%;
 }
 
-<<<<<<< HEAD
 /* Giving h4 tag distinctive style because it is non-differntial with bold text */
 .md-typeset h4 {
   font-size: .9rem;
   font-weight: normal;
 }
-=======
+
 /* fix wrapping behavior of code in tables */
 .md-typeset table code {
   word-break: normal;
@@ -197,5 +196,4 @@
   background-clip: padding-box;
   border: 1px solid rgba(0,0,0,.2);
   outline: 0;
-}
->>>>>>> 7286bd63
+}