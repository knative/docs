:root {
  --md-primary-fg-color: #1a7dc9;
  --home-color: #0071c7;
  --nav-item-color: #4d4d4d;
}

.md-clipboard {
  color: var(--md-primary-fg-color);
}

.highlight.no-copy .md-clipboard {
  display: none;
}

.md-header__button.md-logo img {
  width: 3rem;
  height: 2.4rem;
}
.md-header__button.md-logo {
  transition-duration: 0.2s;
  transition-property: transform;
}

.md-header__button.md-logo:hover {
  opacity: 1;
  transform: rotate(5deg);
  -webkit-transform: rotate(5deg);
}

.md-nav__item--nested>.md-nav__link, .md-nav__item a {
  color: var(--nav-item-color);
}

.md-nav__item--nested>.md-nav__link:hover {
  color: var(--md-accent-fg-color);
}

.md-tabs {
  border-bottom: 1px solid var(--home-color);
}

<<<<<<< HEAD
/* Make community tab distinct until it moves to mkdocs */
=======
>>>>>>> 2af0b342
.md-tabs__list li:nth-last-child(1),
.md-tabs__list li:nth-last-child(2) {
  background: var(--home-color);
  float: right;
}

.md-nav__title .md-nav__button.md-logo img,
.md-nav__title .md-nav__button.md-logo svg {
  width: auto;
}

/**Modify H1**/
.md-typeset h1 {
  margin: 1em 0 0.75em;
}

.md-typeset > h1:first-of-type {
  margin: 0 0 0.75em;
}

.md-version__list li:nth-last-child(1) a {
  color: gray;
}

/* bit of a hack to stop the banner taking space when empty */
.md-announce .md-announce__inner {
  margin: 0 auto;
  padding: 0;
}
.md-announce {
  background: #fff5b5;
  background: repeating-linear-gradient(-50deg, #ffe8b5, #ffe8b5 80px, #fff5b5 80px, #fff5b5 160px);
}
.md-announce .versionwarning h1 {
  font-weight: bold;
}
.md-announce .versionwarning p {
  color: black;
}
.md-announce a {
  color: blue;
  text-decoration: underline;
}

/* text sizing of tables, Alert, Warnings, Notes*/
.md-typeset table, .md-typeset table:not([class]) {
  font-size: 100%;
}

.md-typeset .admonition {
  font-size: 100%;
}

/* Giving h4 tag distinctive style because it is non-differntial with bold text */
.md-typeset h4 {
  font-size: .9rem;
  font-weight: normal;
}

/* fix wrapping behavior of code in tables */
.md-typeset table code {
  word-break: normal;
}

/* Widen the main column a bit to help with wide tables.
   Note that extra-wide columns can make it hard to read prose,
   so there is a tradeoff here. */
.md-grid {
  max-width: 68rem;
}

/*Make definition list definitions stand out*/
.md-typeset dt {
  font-weight: bold;
  font-style: italic;
}

/* Cookie Banner */
#cookieModal {
  position: fixed;
  top: 0;
  left: 0;
  z-index: 9999;
  display: none;
  width: 100%;
  height: 100%;
  overflow: hidden;
  outline: 0;
}

#cookieModal .modal-dialog .opt-out {
  display: none;
}

.modal-dialog {
  position: fixed;
  margin: 0;
  top: 35px;
  max-width: -webkit-fit-content;
  max-width: -moz-fit-content;
  max-width: fit-content;
  left: 5%;
  padding-left: 8%;
  padding-right: 8%;
  color: black;
}

.cookienotice {
  overflow: hidden;
  outline: 0;
  position: fixed;
  display: none;
  padding-top: 15px;
  bottom: 0;
  right: 0;
  left: 0;
  background: #c3c3c3;
  z-index: 1000;
  text-align: center;
  color: black;
}

.cookienotice .text {
  float: left;
  margin-left: 15px;
  margin-right: 100px;
  font-size: .875rem;
}

.cookienotice .text p {
  margin-top: 0;
}

.cookienotice .buttons {
  position: fixed;
  right: 0;
  float: right;
  padding-right: 15px;
}

.cookienotice .buttons .close {
  margin-right: 15px;
  top: 0;
  float: right;
  font-size: 1.5rem;
  font-weight: 700;
  line-height: 1;
  color: #000;
  text-shadow: 0 1px 0 #fff;
  opacity: .5;
  cursor: pointer;
}

.cookienotice .buttons .ok {
  background: #6695ca;
  color: #fff;
  margin-right: 15px;
  padding: .25rem .5rem;
  font-size: .875rem;
  line-height: 1.5;
  border-radius: 0;
  cursor: pointer;
}

.modal-body {
  position: relative;
  flex: auto;
  padding: 1rem;
}

.modal-content {
  box-shadow: 1px 1px 4px #000000;
  position: relative;
  display: flex;
  flex-direction: column;
  width: 100%;
  pointer-events: auto;
  background-color: #fff;
  background-clip: padding-box;
  border: 1px solid rgba(0,0,0,.2);
  outline: 0;
}

/* Tame the footer and make the prev/next stand out */
.md-footer {
    color: var(--md-typeset-a-color);
    background-color: var(--md-default-bg-color);
}

.md-footer-meta {
    background-color: var(--md-footer-bg-color);
}

.footer-links {
  display: flex;
  flex-grow: 1;
  align-items: center;
}
.footer-links a {
  margin: 0.4em;
}

/* Feature State Labels */
.feature-alpha, .feature-beta, .feature-stable {
  font-variant: small-caps;
  padding: 0.1em;
  border-bottom: 1px dotted #999;
  display: inline-block;
  font-weight: bold;
}
.feature-alpha {
  background: rgb(255, 218, 218);
}
.feature-beta {
  background: rgb(251, 244, 182);
}
.feature-stable {
  background: rgb(228, 255, 218);
}<|MERGE_RESOLUTION|>--- conflicted
+++ resolved
@@ -39,12 +39,9 @@
   border-bottom: 1px solid var(--home-color);
 }
 
-<<<<<<< HEAD
-/* Make community tab distinct until it moves to mkdocs */
-=======
->>>>>>> 2af0b342
 .md-tabs__list li:nth-last-child(1),
-.md-tabs__list li:nth-last-child(2) {
+.md-tabs__list li:nth-last-child(2),
+.md-tabs__list li:nth-last-child(3){
   background: var(--home-color);
   float: right;
 }
