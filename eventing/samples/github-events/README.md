--- conflicted
+++ resolved
@@ -57,45 +57,6 @@
 
 ## Building and deploying the sample
 
-<<<<<<< HEAD
-1.  Use Docker to build the sample code into a container. To build and push with
-    Docker Hub, run the following commands, replacing `{username}` with your
-    Docker Hub username:
-
-    ```shell
-    # Build the container on your local machine
-    # Note: The relative path points to the _root_ of the `knative/docs` repo
-    docker build -t {username}/github-events --file=Dockerfile ../../../
-
-    # Push the container to docker registry
-    docker push {username}/github-events
-    ```
-
-1.  After the build has completed and the container is pushed to Docker Hub, you
-    can deploy the function into your cluster. **Ensure that the container image
-    value in `function.yaml` matches the container you built in the previous
-    step.** Apply the configuration using `kubectl`:
-
-    ```shell
-    kubectl apply --filename function.yaml
-    ```
-
-1.  Check that your service is running using:
-
-    ```shell
-    kubectl get ksvc --output "custom-columns=NAME:.metadata.name,READY:.status.conditions[2].status,REASON:.status.conditions[2].message"
-    NAME              READY     REASON
-    legit             True      <none>
-    ```
-
-    > Note: `ksvc` is an alias for `services.serving.knative.dev`. If you have
-      an older version (version 0.1.0) of Knative installed, you'll need to use
-      the long name until you upgrade to version 0.1.1 or higher. See
-      [Checking Knative Installation Version](../../../install/check-install-version.md)
-      to learn how to see what version you have installed.
-
-=======
->>>>>>> 648ac8a6
 1.  Create a [personal access token](https://github.com/settings/tokens) to 
     GitHub repo that the GitHub source can use to register webhooks with the 
     GitHub API. Also decide on a token that your code will use to authenticate
