--- conflicted
+++ resolved
@@ -31,11 +31,7 @@
 --- | --- | --- | ---
 [AWS SQS](https://github.com/knative/eventing-sources/blob/master/pkg/apis/sources/v1alpha1/aws_sqs_types.go) | Proof of Concept | None | Brings [AWS Simple Quele Service](https://aws.amazon.com/sqs/) messages into Knative.
 [Cron Job](https://github.com/knative/eventing-sources/blob/master/pkg/apis/sources/v1alpha1/cron_job_types.go) | Proof of Concept | None | Uses an in-memory timer to produce events on the specified Cron schedule.
-<<<<<<< HEAD
-[GCP PubSub](https://github.com/knative/eventing-sources/blob/master/pkg/apis/sources/v1alpha1/gcp_pubsub_types.go) | Proof of Concept | None | Brings [GCP PubSub](https://cloud.google.com/pubsub/) messages into Knative.
-=======
 [GCP PubSub](https://github.com/knative/eventing-sources/blob/master/contrib/gcppubsub/pkg/apis/sources/v1alpha1/gcp_pubsub_types.go) | Proof of Concept | None | Brings [GCP PubSub](https://cloud.google.com/pubsub/) messages into Knative.
->>>>>>> 7ff023dc
 [GitHub](https://github.com/knative/eventing-sources/blob/master/pkg/apis/sources/v1alpha1/githubsource_types.go) | Proof of Concept | None | Registers for events of the specified types on the specified GitHub organization/repository. Brings those events into Knative.
 [GitLab](https://gitlab.com/triggermesh/gitlabsource) | Proof of Concept | None | Registers for events of the specified types on the specified GitLab repository. Brings those events into Knative.
 [Google Cloud Scheduler](https://github.com/vaikas-google/csr) | Active Development | None | Create, update, and delete [Google Cloud Scheduler](https://cloud.google.com/scheduler/) Jobs. When those jobs are triggered, receive the event inside Knative.
@@ -52,10 +48,7 @@
 --- | --- | --- | ---
 [Auto Container Source](https://github.com/Harwayne/auto-container-source) | Proof of Concept | None | AutoContainerSource is a controller that allows the Source CRDs _without_ needing a controller. It notices CRDs with a specific label and starts controlling resources of that type. It utilizes Container Source as underlying infrastructure.
 [Container Source](https://github.com/knative/eventing-sources/blob/master/pkg/apis/sources/v1alpha1/containersource_types.go) | Active Development | Knative | Container Source is a generic controller. Given an Image URL, it will keep a single `Pod` running with the specified image, environment, and arguments. It is used by multiple other Sources as underlying infrastructure.
-<<<<<<< HEAD
 [Sample Source](https://github.com/grantr/sample-source) | Proof of Concept | None | SampleSource is a reference implementation supporting the [Writing an Event Source the Hard Way tutorial](../samples/writing-a-source).
-=======
->>>>>>> 7ff023dc
 
 
 
