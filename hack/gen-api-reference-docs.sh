--- conflicted
+++ resolved
@@ -180,14 +180,10 @@
 
     log "SUCCESS: Generated docs written to ${out_dir}/."
     log "Copy the files in reference/ directory to knative/docs."
-    if command -v open >/dev/null; then
-<<<<<<< HEAD
+    if command -v xdg-open >/dev/null; then
+        xdg-open "${out_dir}/"
+    elif command -v open >/dev/null; then
         open "${out_dir}/"
-=======
-        open "${clone_root}/out/"
-    elif command -v xdg-open >/dev/null; then
-        xdg-open "${clone_root}/out/"
->>>>>>> 3a024192
     fi
 }
 
