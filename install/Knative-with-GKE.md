# Easy Install on Google Kubernetes Engine

This guide walks you through the installation of the latest version of
[Knative Serving](https://github.com/knative/serving) using pre-built images.

You can find [guides for other platforms here](README.md).

## Before you begin

Knative requires a Kubernetes cluster v1.10 or newer. If you don't have one,
you can create one on Google Cloud Platform. You can also use Minikube; see the
[Easy Install on Minikube](Knative-with-Minikube.md) guide for
instructions. This guide uses Google Kubernetes Engine to create a Kubernetes
cluster.

This guide assumes you are using bash in a Mac or Linux environment; some
commands will need to be adjusted for use in a Windows environment.

### Installing the Google Cloud SDK

> If you already have `gcloud` installed, you can skip these steps. 

1. Download and install the `gcloud` command line tool:
   https://cloud.google.com/sdk/
   
1. Authorize `gcloud`:
    ```
    gcloud auth login
    ```

### Setting environment variables

To simplify the command lines for this walkthrough, we need to define a few
environment variables.

1. Set a `PROJECT_ID` variable.
   * If you already have a default project set in `gcloud`, enter:
      ```bash
      export PROJECT_ID=$(gcloud config get-value project)
      ```
   * Or, if you don't have an existing GCP project you'd like to use, replace
    `my-knative-project` with your desired project ID. This variable will be
    used later to create your new GCP project. The project ID must be globally
    unique across all GCP projects.
      ```bash
      export PROJECT_ID=my-knative-project
      ```
1. Set `CLUSTER_NAME` and `CLUSTER_ZONE` variables as desired:
   ```bash
   export CLUSTER_NAME=knative
   export CLUSTER_ZONE=us-west1-c
   ```

### Setting up a Google Cloud Platform project

You need a Google Cloud Platform project to create a Kubernetes Engine cluster.

1. Create a new GCP project and set it as your `gcloud` default, or set an
   existing GCP as your `gcloud` default.
    * If you already have a GCP project, make sure your project is set as your
    `gcloud` default:
     ```bash
     gcloud config set project $PROJECT_ID
     ```
    * If you don't already have a GCP project configured, create a new project:
     ```bash
     gcloud projects create $PROJECT_ID --set-as-default
     ```
1. Enable the necessary APIs:
   ```
   gcloud services enable \
     cloudapis.googleapis.com \
     container.googleapis.com \
     containerregistry.googleapis.com
   ```

## Creating a Kubernetes cluster

To make sure the cluster is large enough to host all the Knative and
Istio components, the recommended configuration for a cluster is:

* Kubernetes version 1.10 or later
* 4 vCPU nodes (`n1-standard-4`)
* Node autoscaling, up to 10 nodes
* API scopes for `cloud-platform`, `logging-write`, `monitoring-write`, and
  `pubsub` (if those features will be used)

1. Create a Kubernetes cluster on GKE with the required specifications:
    ```
    gcloud container clusters create $CLUSTER_NAME \
      --zone=$CLUSTER_ZONE \
      --cluster-version=latest \
      --machine-type=n1-standard-4 \
      --enable-autoscaling --min-nodes=1 --max-nodes=10 \
      --scopes=cloud-platform,logging-write,monitoring-write,pubsub \
      --num-nodes=3 \
      --image-type=ubuntu
    ```  
1. Grant cluster-admin permissions to the current user: 
    ```bash
    kubectl create clusterrolebinding cluster-admin-binding \
    --clusterrole=cluster-admin \
    --user=$(gcloud config get-value core/account)
    ```

Admin permissions are required to create the necessary
[RBAC rules for Istio](https://istio.io/docs/concepts/security/rbac/).

## Installing Istio

Knative depends on Istio.

1. Install Istio:
    ```bash
    kubectl apply -f https://storage.googleapis.com/knative-releases/latest/istio.yaml
    ```
1. Label the default namespace with `istio-injection=enabled`:
    ```bash
    kubectl label namespace default istio-injection=enabled
    ```
1. Monitor the Istio components, until all of the components show a `STATUS` of
`Running` or `Completed`:
    ```bash
    kubectl get pods -n istio-system --watch
    ```

CTRL+C when it's done.

## Installing Knative Serving

1. Next, we will install [Knative Serving](https://github.com/knative/serving)
and its dependencies:
    ```bash
    kubectl apply -f https://storage.googleapis.com/knative-releases/latest/release.yaml
    ```
1. Monitor the Knative components, until all of the components show a `STATUS` of
`Running`:
    ```bash
    kubectl get pods -n knative-serving --watch
    ```

CTRL+C when it's done.

You are now ready to deploy an app to your new Knative cluster.

## Deploying an app

<<<<<<< HEAD
Now that your cluster has Knative installed, you're ready to deploy an app.

You have two options for deploying your first app:

* You can follow the step-by-step
  [Getting Started with Knative App Deployment](getting-started-knative-app.md)
  guide.

* You can view the available [sample apps](../serving/samples/README.md) and
  deploy one of your choosing.
=======
Now that your cluster is running the Knative components, follow the instructions
for one of the [sample apps](../serving/samples/README.md) to deploy your first
app.
>>>>>>> 1bb852f2

## Cleaning up

Running a cluster in Kubernetes Engine costs money, so you might want to delete
the cluster when you're done if you're not using it. Deleting the cluster will
also remove Knative, Istio, and any apps you've deployed.

To delete the cluster, enter the following command:

```bash
gcloud container clusters delete $CLUSTER_NAME --zone $CLUSTER_ZONE
```<|MERGE_RESOLUTION|>--- conflicted
+++ resolved
@@ -145,7 +145,6 @@
 
 ## Deploying an app
 
-<<<<<<< HEAD
 Now that your cluster has Knative installed, you're ready to deploy an app.
 
 You have two options for deploying your first app:
@@ -156,11 +155,6 @@
 
 * You can view the available [sample apps](../serving/samples/README.md) and
   deploy one of your choosing.
-=======
-Now that your cluster is running the Knative components, follow the instructions
-for one of the [sample apps](../serving/samples/README.md) to deploy your first
-app.
->>>>>>> 1bb852f2
 
 ## Cleaning up
 
