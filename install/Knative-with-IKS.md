# Knative Install on IBM Cloud Kubernetes Service (IKS)

This guide walks you through the installation of the latest version of Knative
using pre-built images.

You may also have it all installed for you by clicking the button below:  
[![Deploy to IBM Cloud](https://bluemix.net/deploy/button_x2.png)](https://console.bluemix.net/devops/setup/deploy?repository=https://git.ng.bluemix.net/start-with-knative/toolchain.git)

More
[instructions on the deploy button here](https://git.ng.bluemix.net/start-with-knative/toolchain/blob/master/README.md).

You can find [guides for other platforms here](README.md).

## Before you begin

Knative requires a Kubernetes cluster v1.11 or newer. This guide walks you
through creating a cluster with the correct specifications for Knative on IBM
Cloud Kubernetes Service.

This guide assumes you are using bash in a Mac or Linux environment; some
commands need to be adjusted for use in a Windows environment.

### Installing the IBM Cloud developer tools

> If you already have `ibmcloud` installed with the `ibmcloud cs` plugin, you
> can skip these steps.

1.  Download and install the `ibmcloud` command line tool:
    https://console.bluemix.net/docs/cli/index.html#overview

1.  Install the `cs` (container-service) plugin:
    ```bash
    ibmcloud plugin install container-service -r Bluemix
    ```
1.  Authorize `ibmcloud`:
    ```bash
    ibmcloud login
    ```

### Setting environment variables

To simplify the command lines for this walkthrough, you need to define a few
environment variables.

1.  Set `CLUSTER_NAME`, `CLUSTER_REGION`, and `CLUSTER_ZONE` variables:

    ```bash
    export CLUSTER_NAME=knative
    export CLUSTER_REGION=us-south
    export CLUSTER_ZONE=dal13
    ```

    - `CLUSTER_NAME` must be lowercase and unique among any other Kubernetes
      clusters in this IBM Cloud region.
    - `CLUSTER_REGION` can be any region where IKS is available. You can get a
      list of all available regions via the
      [IBM Cloud documentation](https://console.bluemix.net/docs/containers/cs_regions.html#regions-and-zones)
      or via `ibmcloud cs regions`.
    - `CLUSTER_ZONE` can be any zone that is available in the specified region
      above. You can get a list of all avaible locations from the
      [IBM Cloud documentation](https://console.bluemix.net/docs/containers/cs_regions.html#zones)
      or by using `ibmcloud cs zones` after you set the region by using
      `ibmcloud cs region-set $CLUSTER_REGION`.

## Creating a Kubernetes cluster

To make sure the cluster is large enough to host all the Knative and Istio
components, the recommended configuration for a cluster is:

- Kubernetes version 1.11 or later
- 4 vCPU nodes with 16GB memory (`b2c.4x16`)

1.  Set `ibmcloud` to the appropriate region:
    ```bash
    ibmcloud cs region-set $CLUSTER_REGION
    ```
1.  Select a Kubernetes version:
    ```bash
    ibmcloud cs kube-versions
    export CLUSTER_K8S_VERSION=[a version from the list, must be >1.11]
    ```
1.  Create a Kubernetes cluster on IKS with the required specifications:

    ```bash
    ibmcloud cs cluster-create --name=$CLUSTER_NAME \
      --zone=$CLUSTER_ZONE \
<<<<<<< HEAD
=======
      --kube-version=$CLUSTER_K8S_VERSION \
>>>>>>> 6a523031
      --machine-type=b2c.4x16 \
      --workers=3
    ```

    If you're starting in a fresh account with no public and private VLANs, they
    are created automatically for you. If you already have VLANs configured in
    your account, get them via `ibmcloud cs vlans --zone $CLUSTER_ZONE` and
    include the public/private VLAN in the `cluster-create` command:

    ```bash
    ibmcloud cs cluster-create --name=$CLUSTER_NAME \
      --zone=$CLUSTER_ZONE \
<<<<<<< HEAD
=======
      --kube-version=$CLUSTER_K8S_VERSION \
>>>>>>> 6a523031
      --machine-type=b2c.4x16 \
      --workers=3 \
      --private-vlan $PRIVATE_VLAN_ID \
      --public-vlan $PUBLIC_VLAN_ID
    ```

1.  Wait until your Kubernetes cluster is deployed:

    ```bash
    ibmcloud cs clusters | grep $CLUSTER_NAME
    ```

    It can take a while for your cluster to be deployed. Repeat the above
    command until the state of your cluster is "normal".

1.  Point `kubectl` to the cluster:

    ```bash
    ibmcloud cs cluster-config $CLUSTER_NAME
    ```

    Follow the instructions on the screen to `EXPORT` the correct `KUBECONFIG`
    value to point to the created cluster.

1.  Make sure all nodes are up:

    ```
    kubectl get nodes
    ```

    Make sure all the nodes are in `Ready` state. You are now ready to install
    Istio into your cluster.

## Installing Istio

Knative depends on Istio.

1.  Install Istio:
    ```bash
    kubectl apply --filename https://github.com/knative/serving/releases/download/v0.3.0/istio-crds.yaml && \
    kubectl apply --filename https://github.com/knative/serving/releases/download/v0.3.0/istio.yaml
    ```
	Note: the resources (CRDs) defined in the `istio-crds.yaml`file are
	also included in the `istio.yaml` file, but they are pulled out so that
	the CRD definitions are created first. If you see an error when creating
	resources about an unknown type, run the second `kubectl apply` command
	again.

1.  Label the default namespace with `istio-injection=enabled`:
    ```bash
    kubectl label namespace default istio-injection=enabled
    ```
1.  Monitor the Istio components until all of the components show a `STATUS` of
    `Running` or `Completed`:
    ```bash
    kubectl get pods --namespace istio-system
    ```

It will take a few minutes for all the components to be up and running; you can
rerun the command to see the current status.

> Note: Instead of rerunning the command, you can add `--watch` to the above
> command to view the component's status updates in real time. Use CTRL+C to
> exit watch mode.

## Installing Knative

The following commands install all available Knative components. To customize
your Knative installation, see [Performing a Custom Knative Installation](Knative-custom-install.md).

1. Run the `kubectl apply` command to install Knative and its dependencies:
    ```bash
    kubectl apply --filename https://github.com/knative/serving/releases/download/v0.3.0/serving.yaml \
    --filename https://github.com/knative/build/releases/download/v0.3.0/release.yaml \
    --filename https://github.com/knative/eventing/releases/download/v0.3.0/release.yaml \
    --filename https://github.com/knative/eventing-sources/releases/download/v0.3.0/release.yaml
    ```
1. Monitor the Knative components until all of the components show a
   `STATUS` of `Running`:
    ```bash
    kubectl get pods --namespace knative-serving
    kubectl get pods --namespace knative-build
    kubectl get pods --namespace knative-eventing
    kubectl get pods --namespace knative-sources
    kubectl get pods --namespace knative-monitoring
    ```

## What's next

Now that your cluster has Knative installed, you can see what Knative has to
offer.

To deploy your first app with Knative, follow the step-by-step
[Getting Started with Knative App Deployment](getting-started-knative-app.md)
guide.

To get started with Knative Eventing, pick one of the
[Eventing Samples](../eventing/samples/) to walk through.

To get started with Knative Build, read the
[Build README](../build/README.md), then choose a sample to walk through.

## Cleaning up

Running a cluster in IKS costs money, so if you're not using it, you might want
to delete the cluster when you're done. Deleting the cluster also removes
Knative, Istio, and any apps you've deployed.

To delete the cluster, enter the following command:

```bash
ibmcloud cs cluster-rm $CLUSTER_NAME
```

---

Except as otherwise noted, the content of this page is licensed under the
[Creative Commons Attribution 4.0 License](https://creativecommons.org/licenses/by/4.0/),
and code samples are licensed under the
[Apache 2.0 License](https://www.apache.org/licenses/LICENSE-2.0).<|MERGE_RESOLUTION|>--- conflicted
+++ resolved
@@ -84,10 +84,6 @@
     ```bash
     ibmcloud cs cluster-create --name=$CLUSTER_NAME \
       --zone=$CLUSTER_ZONE \
-<<<<<<< HEAD
-=======
-      --kube-version=$CLUSTER_K8S_VERSION \
->>>>>>> 6a523031
       --machine-type=b2c.4x16 \
       --workers=3
     ```
@@ -100,10 +96,6 @@
     ```bash
     ibmcloud cs cluster-create --name=$CLUSTER_NAME \
       --zone=$CLUSTER_ZONE \
-<<<<<<< HEAD
-=======
-      --kube-version=$CLUSTER_K8S_VERSION \
->>>>>>> 6a523031
       --machine-type=b2c.4x16 \
       --workers=3 \
       --private-vlan $PRIVATE_VLAN_ID \
