# Knative Install on Minikube

This guide walks you through the installation of the latest version of
[Knative Serving](https://github.com/knative/serving) using pre-built images and
demonstrates creating and deploying an image of a sample "hello world" app onto
the newly created Knative cluster.

You can find [guides for other platforms here](README.md).

## Before you begin

Knative requires a Kubernetes cluster v1.10 or newer. If you don't have one,
you can create one using [Minikube](https://github.com/kubernetes/minikube).

### Install kubectl and Minikube

1. If you already have `kubectl` CLI, run `kubectl version` to check the
   version.  You need v1.10 or newer.  If your `kubectl` is older, follow
   the next step to install a newer version.

1. [Install the kubectl CLI](https://kubernetes.io/docs/tasks/tools/install-kubectl/#install-kubectl).

1. [Install and configure minikube](https://github.com/kubernetes/minikube#installation)
    with a [VM driver](https://github.com/kubernetes/minikube#requirements), e.g.
    `kvm2` on Linux or `hyperkit` on macOS.

## Creating a Kubernetes cluster

After kubectl and Minikube are installed, create a cluster with version 1.10 or
greater and your chosen VM driver:

For Linux use:

```shell
minikube start --memory=8192 --cpus=4 \
  --kubernetes-version=v1.10.5 \
  --vm-driver=kvm2 \
  --bootstrapper=kubeadm \
  --extra-config=controller-manager.cluster-signing-cert-file="/var/lib/localkube/certs/ca.crt" \
  --extra-config=controller-manager.cluster-signing-key-file="/var/lib/localkube/certs/ca.key" \
  --extra-config=apiserver.admission-control="LimitRanger,NamespaceExists,NamespaceLifecycle,ResourceQuota,ServiceAccount,DefaultStorageClass,MutatingAdmissionWebhook"
```

For macOS use:

```shell
minikube start --memory=8192 --cpus=4 \
  --kubernetes-version=v1.10.5 \
  --vm-driver=hyperkit \
  --bootstrapper=kubeadm \
  --extra-config=controller-manager.cluster-signing-cert-file="/var/lib/localkube/certs/ca.crt" \
  --extra-config=controller-manager.cluster-signing-key-file="/var/lib/localkube/certs/ca.key" \
  --extra-config=apiserver.admission-control="LimitRanger,NamespaceExists,NamespaceLifecycle,ResourceQuota,ServiceAccount,DefaultStorageClass,MutatingAdmissionWebhook"
```

## Installing Istio

Knative depends on Istio. Run the following to install Istio. (We are changing
`LoadBalancer` to `NodePort` for the `istio-ingress` service).

```shell
curl -L https://storage.googleapis.com/knative-releases/latest/istio.yaml \
  | sed 's/LoadBalancer/NodePort/' \
  | kubectl apply -f -

# Label the default namespace with istio-injection=enabled.
kubectl label namespace default istio-injection=enabled
```

Monitor the Istio components until all of the components show a `STATUS` of
`Running` or `Completed`:

```shell
kubectl get pods -n istio-system
```

It will take a few minutes for all the components to be up and running; you can
rerun the command to see the current status.

> Note: Instead of rerunning the command, you can add `--watch` to the above
  command to view the component's status updates in real time. Use CTRL+C to exit watch mode.

## Installing Knative Serving

Next, install [Knative Serving](https://github.com/knative/serving):

<<<<<<< HEAD
Because you have limited resources available, use the
`https://storage.googleapis.com/knative-releases/latest/release-lite.yaml`
file, which omits some of the monitoring components to reduce the memory used by
the Knative components. To use the provided `release-lite.yaml` release, run:
=======
We are using the `https://storage.googleapis.com/knative-releases/latest/release-lite.yaml`
file which omits some of the monitoring components to reduce the memory used by
the Knative components since you do have limited resources available. To use the
provided `release-lite.yaml` release run (We are changing
`LoadBalancer` to `NodePort` for the `knative-ingress` service):
>>>>>>> 3efee587

```shell
curl -L https://storage.googleapis.com/knative-releases/latest/release-lite.yaml \
  | sed 's/LoadBalancer/NodePort/' \
  | kubectl apply -f -
```

Monitor the Knative components until all of the components show a `STATUS` of
`Running`:

```shell
kubectl get pods -n knative-serving
```

Just as with the Istio components, it will take a few seconds for the Knative
components to be up and running; you can rerun the command to see the current status.

> Note: Instead of rerunning the command, you can add `--watch` to the above
  command to view the component's status updates in real time. Use CTRL+C to exit watch mode.

Now you can deploy an app to your newly created Knative cluster.

## Deploying an app

Now that your cluster has Knative installed, you're ready to deploy an app.

If you'd like to follow a step-by-step guide for deploying your first app on
Knative, check out the
[Getting Started with Knative App Deployment](getting-started-knative-app.md)
guide.

If you'd like to view the available sample apps and deploy one of your choosing,
head to the [sample apps](../serving/samples/README.md) repo.

> Note: When looking up the IP address to use for accessing your app, you need to look up
  the NodePort for the `knative-ingressgateway` as well as the IP address used for Minikube.
  You can use the following command to look up the value to use for the {IP_ADDRESS} placeholder
  used in the samples:
  ```shell
  echo $(minikube ip):$(kubectl get svc knative-ingressgateway -n istio-system -o 'jsonpath={.spec.ports[?(@.port==80)].nodePort}')
  ```

## Cleaning up

Delete the Kubernetes cluster along with Knative, Istio, and any deployed apps:

```shell
minikube delete
```<|MERGE_RESOLUTION|>--- conflicted
+++ resolved
@@ -84,18 +84,10 @@
 
 Next, install [Knative Serving](https://github.com/knative/serving):
 
-<<<<<<< HEAD
 Because you have limited resources available, use the
 `https://storage.googleapis.com/knative-releases/latest/release-lite.yaml`
 file, which omits some of the monitoring components to reduce the memory used by
 the Knative components. To use the provided `release-lite.yaml` release, run:
-=======
-We are using the `https://storage.googleapis.com/knative-releases/latest/release-lite.yaml`
-file which omits some of the monitoring components to reduce the memory used by
-the Knative components since you do have limited resources available. To use the
-provided `release-lite.yaml` release run (We are changing
-`LoadBalancer` to `NodePort` for the `knative-ingress` service):
->>>>>>> 3efee587
 
 ```shell
 curl -L https://storage.googleapis.com/knative-releases/latest/release-lite.yaml \
