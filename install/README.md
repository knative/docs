# Installing Knative

Follow this guide to install Knative components on a platform of your choice.

## Choosing a Kubernetes cluster

To get started with Knative, you need a Kubernetes cluster. If you aren't sure
which Kubernetes platform is right for you, see
[Picking the Right Solution](https://kubernetes.io/docs/setup/pick-right-solution/).

We provide information for installing Knative on
[Google Kubernetes Engine](https://cloud.google.com/kubernetes-engine/docs/),
[IBM Cloud Kubernetes Service](https://www.ibm.com/cloud/container-service),
[Azure Kubernetes Service](https://docs.microsoft.com/en-us/azure/aks/),
[Minikube](https://kubernetes.io/docs/setup/minikube/),
[OpenShift](https://github.com/openshift/origin) and
[Pivotal Container Service](https://pivotal.io/platform/pivotal-container-service)
clusters.

## Installing Knative

Follow these step-by-step guides for setting up Kubernetes and installing
Knative components on the following platforms:

<<<<<<< HEAD
* [Knative Install on Azure Kubernetes Service](Knative-with-AKS.md)
* [Knative Install on Gardener](Knative-with-Gardener.md)
* [Knative Install on Google Kubernetes Engine](Knative-with-GKE.md)
* [Knative Install on IBM Cloud Kubernetes Service](Knative-with-IKS.md)
* [Knative Install on IBM Cloud Private](Knative-with-ICP.md)
* [Knative Install on Minikube](Knative-with-Minikube.md)
* [Knative Install on OpenShift](Knative-with-OpenShift.md)
* [Knative Install on Minishift](Knative-with-Minishift.md)
* [Knative Install on Pivotal Container Service](Knative-with-PKS.md)
<<<<<<< HEAD
=======

>>>>>>> update doc according to the review comments
=======
- [Knative Install on Azure Kubernetes Service](Knative-with-AKS.md)
- [Knative Install on Gardener](Knative-with-Gardener.md)
- [Knative Install on Google Kubernetes Engine](Knative-with-GKE.md)
- [Knative Install on IBM Cloud Kubernetes Service](Knative-with-IKS.md)
- [Knative Install on IBM Cloud Private](Knative-with-ICP.md)
- [Knative Install on Minikube](Knative-with-Minikube.md)
- [Knative Install on OpenShift](Knative-with-OpenShift.md)
- [Knative Install on Minishift](Knative-with-Minishift.md)
- [Knative Install on Pivotal Container Service](Knative-with-PKS.md)
>>>>>>> 6ebdef11

If you already have a Kubernetes cluster you're comfortable installing _alpha_
software on, use the following instructions:

- [Knative Install on any Kubernetes](Knative-with-any-k8s.md)

## Deploying an app

Now you're ready to deploy an app:

- Follow the step-by-step
  [Getting Started with Knative App Deployment](getting-started-knative-app.md)
  guide.

- View the available [sample apps](../serving/samples) and deploy one of your
  choosing.

## Configuring Knative Serving

After your Knative installation is running, you can set up a custom domain with
a static IP address to be able to use Knative for publicly available services
and set up an Istio IP range for outbound network access:

- [Assign a static IP address](../serving/gke-assigning-static-ip-address.md)
- [Configure a custom domain](../serving/using-a-custom-domain.md)
- [Configure outbound network access](../serving/outbound-network-access.md)
- [Configuring HTTPS with a custom certificate](../serving/using-an-ssl-cert.md)

## Checking the version of your Knative Serving installation

- [Checking the version of your Knative Serving installation](check-install-version.md)

---

Except as otherwise noted, the content of this page is licensed under the
[Creative Commons Attribution 4.0 License](https://creativecommons.org/licenses/by/4.0/),
and code samples are licensed under the
[Apache 2.0 License](https://www.apache.org/licenses/LICENSE-2.0).<|MERGE_RESOLUTION|>--- conflicted
+++ resolved
@@ -22,7 +22,6 @@
 Follow these step-by-step guides for setting up Kubernetes and installing
 Knative components on the following platforms:
 
-<<<<<<< HEAD
 * [Knative Install on Azure Kubernetes Service](Knative-with-AKS.md)
 * [Knative Install on Gardener](Knative-with-Gardener.md)
 * [Knative Install on Google Kubernetes Engine](Knative-with-GKE.md)
@@ -32,21 +31,6 @@
 * [Knative Install on OpenShift](Knative-with-OpenShift.md)
 * [Knative Install on Minishift](Knative-with-Minishift.md)
 * [Knative Install on Pivotal Container Service](Knative-with-PKS.md)
-<<<<<<< HEAD
-=======
-
->>>>>>> update doc according to the review comments
-=======
-- [Knative Install on Azure Kubernetes Service](Knative-with-AKS.md)
-- [Knative Install on Gardener](Knative-with-Gardener.md)
-- [Knative Install on Google Kubernetes Engine](Knative-with-GKE.md)
-- [Knative Install on IBM Cloud Kubernetes Service](Knative-with-IKS.md)
-- [Knative Install on IBM Cloud Private](Knative-with-ICP.md)
-- [Knative Install on Minikube](Knative-with-Minikube.md)
-- [Knative Install on OpenShift](Knative-with-OpenShift.md)
-- [Knative Install on Minishift](Knative-with-Minishift.md)
-- [Knative Install on Pivotal Container Service](Knative-with-PKS.md)
->>>>>>> 6ebdef11
 
 If you already have a Kubernetes cluster you're comfortable installing _alpha_
 software on, use the following instructions:
@@ -84,4 +68,4 @@
 Except as otherwise noted, the content of this page is licensed under the
 [Creative Commons Attribution 4.0 License](https://creativecommons.org/licenses/by/4.0/),
 and code samples are licensed under the
-[Apache 2.0 License](https://www.apache.org/licenses/LICENSE-2.0).+[Apache 2.0 License](https://www.apache.org/licenses/LICENSE-2.0).
