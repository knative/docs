site_name: Knative
site_url: https://knative.dev/docs
site_description: Knative Documentation
extra_css:
  - stylesheets/extra.css

repo_url: https://github.com/knative/docs
edit_uri: edit/main/docs

nav:
    - Home: index.md
    - Getting Started:
        - Before you begin: getting-started/README.md
        - Knative Quickstart: getting-started/install-knative-quickstart.md
        - Serverless:
          - First Knative Service: getting-started/first-service.md
          - Scaling to Zero: getting-started/first-autoscale.md
          - Traffic Splitting: getting-started/first-traffic-split.md
        - Event-Driven Applications:
          - Introducing Knative Eventing: getting-started/getting-started-eventing.md
          - Sources, Brokers, Triggers, Sinks: getting-started/first-broker.md
          - Introducing the CloudEvents Player: getting-started/first-source.md
          - Creating your first Trigger: getting-started/first-trigger.md
        - What's Next?: getting-started/next-steps.md
    # Administration guide
    - Administration guide:
        - Overview: admin/README.md
        - Installing Knative:
          - Overview: admin/install/README.md
          # Serving Installation
          - Install Knative Serving:
            - Install Serving with YAML: admin/install/serving/install-serving-with-yaml.md
            - Knative Serving installation files: admin/install/serving/serving-installation-files.md
          # Eventing Installation
          - Install Knative Eventing:
            - Install Eventing with YAML: admin/install/eventing/install-eventing-with-yaml.md
            - Knative Eventing installation files: admin/install/eventing/eventing-installation-files.md
          # Operator Installation
          - Knative Operator:
            - Installing with the Operator: admin/install/knative-with-operators.md
            - Configuring Knative Eventing CRDs: admin/install/operator/configuring-eventing-cr.md
            - Configuring Knative Serving CRDs: admin/install/operator/configuring-serving-cr.md
          # Istio Installation
          - Installing Istio for Knative: admin/install/installing-istio.md
          # Vendor docs
          - Using a Knative-based Offering: admin/install/knative-offerings.md
          - ... | install/*
        - Checking your Knative version: check-install-version.md
        - Upgrading your installation:
          - Overview: admin/upgrade/README.md
          - Upgrading with the Knative Operator: admin/upgrade/upgrade-installation-with-operator.md
          - Upgrading with kubectl: admin/upgrade/upgrade-installation.md
        - Logging: admin/collecting-logs/README.md
        - Metrics: admin/collecting-metrics/README.md
        - Uninstalling Knative: admin/install/uninstall.md
        # Serving config
        - Knative Serving configuration:
          - Configure Deployment resources: admin/serving/deployment.md
    # Developer guide
    - Developer guide:
        - Overview: developer/README.md
        - Knative Serving:
          - Services:
            - About Knative Services: developer/serving/services/README.md
            - Creating a Service: developer/serving/services/creating-services.md
            - Configuring private Services: developer/serving/services/private-services.md
            - Configuring custom domains: developer/serving/services/custom-domains.md
            - Configure resource requests and limits: developer/serving/services/configure-requests-limits-services.md
          - Troubleshooting:
            - Debugging application issues: developer/serving/troubleshooting/debugging-application-issues.md
    # Serving
    - Knative Serving:
      - Overview: serving/README.md
      - Developer Topics:
        - Deploying from private registries: serving/deploying-from-private-registry/README.md
        - Tag resolution: serving/tag-resolution.md
        - Gradually rolling out latest Revisions: serving/rolling-out-latest-revision.md
        - Creating and using Subroutes: serving/using-subroutes.md
        - Load balancing:
          - Overview: serving/load-balancing/README.md
          - Configuring target burst capacity: serving/load-balancing/target-burst-capacity.md
      - Autoscaling:
        - Overview: serving/autoscaling/README.md
        - Autoscaling concepts: serving/autoscaling/autoscaling-concepts.md
        - Metrics: serving/autoscaling/autoscaling-metrics.md
        - Targets: serving/autoscaling/autoscaling-targets.md
        - Configuring scale to zero: serving/autoscaling/scale-to-zero.md
        - Configuring concurrency: serving/autoscaling/concurrency.md
        - Configuring the requests per second (RPS) target: serving/autoscaling/rps-target.md
        - Configuring scale bounds: serving/autoscaling/scale-bounds.md
        - Additional autoscaling configuration for Knative Pod Autoscaler: serving/autoscaling/kpa-specific.md
        - Autoscale Sample App - Go: serving/autoscaling/autoscale-go/index.md
    # Admin topics - serving
      - Administrator Topics:
        - Kubernetes services: serving/knative-kubernetes-services.md
        - Accessing request traces: serving/accessing-traces.md
        - Enabling requests to Knative services when additional authorization policies are enabled: serving/istio-authorization.md
        - Exclude namespaces from the Knative webhook: serving/webhook-customizations.md
        - Configuring high-availability components: serving/config-ha.md
        - Installing cert-manager: serving/installing-cert-manager.md
        - Configuring HTTPS connections: serving/using-a-tls-cert.md
        - Enabling auto TLS certs: serving/using-auto-tls.md
        - Metrics API: serving/metrics.md
        - Feature/Extension Flags: serving/feature-flags.md
        - Configuring the ingress gateway: serving/setting-up-custom-ingress-gateway.md
        - Setting up a custom domain: serving/using-a-custom-domain.md
      - Code samples:
        - Overview: serving/samples/README.md
        - Routing and managing traffic: serving/samples/blue-green-deployment.md
        - Cloud Events apps:
          - Overview: serving/samples/cloudevents/README.md
          - .NET: serving/samples/cloudevents/cloudevents-dotnet/index.md
          - Go: serving/samples/cloudevents/cloudevents-go/index.md
          - Node.js: serving/samples/cloudevents/cloudevents-nodejs/index.md
          - Rust: serving/samples/cloudevents/cloudevents-rust/index.md
          - Java and Spring: serving/samples/cloudevents/cloudevents-spring/index.md
          - Java and Vert.x: serving/samples/cloudevents/cloudevents-vertx/index.md
        - GitHub Webhook - Go: serving/samples/gitwebhook-go/index.md
        - gRPC Server - Go: serving/samples/grpc-ping-go/index.md
        - Hello world apps:
          - Overview: serving/samples/hello-world/README.md
          - .NET: serving/samples/hello-world/helloworld-csharp/index.md
          - Go: serving/samples/hello-world/helloworld-go/index.md
          - Java (Spark): serving/samples/hello-world/helloworld-java-spark/index.md
          - Java (Spring): serving/samples/hello-world/helloworld-java-spring/index.md
          - Kotlin: serving/samples/hello-world/helloworld-kotlin/index.md
          - Node.js: serving/samples/hello-world/helloworld-nodejs/index.md
          - PHP: serving/samples/hello-world/helloworld-php/index.md
          - Python: serving/samples/hello-world/helloworld-python/index.md
          - Ruby: serving/samples/hello-world/helloworld-ruby/index.md
          - Scala: serving/samples/hello-world/helloworld-scala/index.md
          - Shell: serving/samples/hello-world/helloworld-shell/index.md
        - Routing services - Go: serving/samples/knative-routing-go/index.md
        - multi-container samples: serving/samples/multi-container/index.md
        - RESTful service - Go: serving/samples/rest-api-go/index.md
        - Secrets - Go: serving/samples/secrets-go/index.md
        - Tag Header Based Routing: serving/samples/tag-header-based-routing/index.md
        - Traffic splitting: serving/samples/traffic-splitting/index.md
        - ... | *.md
    # Eventing
    - Knative Eventing:
      - Overview: eventing/README.md
      - Getting started: eventing/getting-started.md
      - Event sources:
        - Overview: eventing/sources/README.md
        - API server source:
          - Overview: eventing/sources/apiserversource/README.md
          - Getting started: eventing/sources/apiserversource/getting-started/README.md
        - ContainerSource: eventing/sources/containersource.md
        - PingSource: eventing/sources/ping-source/index.md
        - SinkBinding:
          - Overview: eventing/sources/sinkbinding/README.md
          - Create a SinkBinding object: eventing/sources/sinkbinding/getting-started.md
          - SinkBinding reference: eventing/sources/sinkbinding/reference.md
        - Camel source: eventing/sources/apache-camel-source/README.md
        - Kafka source: eventing/sources/kafka-source/README.md
      - Creating an event source:
        - Overview: eventing/sources/creating-event-sources/README.md
        - Writing an event source using Javascript: eventing/sources/creating-event-sources/writing-event-source-easy-way/README.md
        - Using the sample event source:
          - Overview: eventing/sources/creating-event-sources/writing-event-source/README.md
          - Design of an Event Source: eventing/sources/creating-event-sources/writing-event-source/01-theory.md
          - Lifecycle and Types: eventing/sources/creating-event-sources/writing-event-source/02-lifecycle-and-types.md
          - Controller Implemetation: eventing/sources/creating-event-sources/writing-event-source/03-controller.md
          - Reconciler Implementation: eventing/sources/creating-event-sources/writing-event-source/04-reconciler.md
          - Receive Adapter Implementation: eventing/sources/creating-event-sources/writing-event-source/05-receive-adapter.md
          - Publishing to your cluster: eventing/sources/creating-event-sources/writing-event-source/06-yaml.md
          - Moving to knative-sandbox: eventing/sources/creating-event-sources/writing-event-source/07-knative-sandbox.md
      - Event registry: eventing/event-registry.md
      - Flows:
        - Overview: eventing/flows/README.md
        - Parallel: eventing/flows/parallel.md
        - Sequence:
          - Overview: eventing/flows/sequence/README.md
          - Displaying sequence output: eventing/flows/sequence/sequence-reply-to-event-display/index.md
          - Using Sequences in series: eventing/flows/sequence/sequence-reply-to-sequence/index.md
          - Create additional events: eventing/flows/sequence/sequence-terminal/index.md
          - Using with Broker and Trigger: eventing/flows/sequence/sequence-with-broker-trigger/index.md
      - Channels:
        - Overview: eventing/channels/README.md
        - Channel types and defaults: eventing/channels/channel-types-defaults.md
        - Creating a channel using cluster or namespace defaults: eventing/channels/create-default-channel.md
        - Available Channels: eventing/channels/channels-crds.md
        - Subscriptions: eventing/channels/subscriptions.md
      - Sugar Controller: eventing/sugar/README.md
      - Event delivery: eventing/event-delivery.md
      - Brokers:
        - Overview: eventing/broker/README.md
        - Creating a broker: eventing/broker/create-mtbroker.md
        - Triggers: eventing/broker/triggers/README.md
        - Event delivery: eventing/broker/broker-event-delivery.md
        - Broker configuration example: eventing/broker/example-mtbroker.md
        - ConfigMaps: eventing/broker/configmaps/README.md
        - Apache Kafka Broker:
          - Overview: eventing/broker/kafka-broker/README.md
          - Kafka Channel ConfigMap: eventing/broker/kafka-broker/kafka-configmap.md
      - Sink:
        - Overview: eventing/sink/README.md
        - Apache Kafka Sink: eventing/sink/kafka-sink.md
      - Debugging: eventing/debugging/index.md
      - Accessing CloudEvent traces: eventing/accessing-traces.md
      - Metrics API: eventing/metrics.md
      - Experimental Features: eventing/experimental-features.md
      - Code samples:
        - Overview: eventing/samples/README.md
        - Container source: eventing/sources/container-source/README.md
        - Hello World:
          - Overview: eventing/samples/helloworld/README.md
          - GO: eventing/samples/helloworld/helloworld-go/README.md
          - Python: eventing/samples/helloworld/helloworld-python/README.md
        - Apache Kafka:
          - Overview: eventing/samples/kafka/README.md
          - Binding Example: eventing/samples/kafka/binding/index.md
          - Channel Example: eventing/samples/kafka/channel/README.md
        - Parallel:
          - Overview: eventing/samples/parallel/README.md
          - Multiple Cases: eventing/samples/parallel/multiple-branches/README.md
          - Mutual Exclusivity: eventing/samples/parallel/mutual-exclusivity/README.md
        - CloudAuditLogsSource: eventing/sources/cloud-audit-logs-source/README.md
        - CloudPubSubSource: eventing/sources/cloud-pubsub-source/README.md
        - CloudSchedulerSource: eventing/sources/cloud-scheduler-source/README.md
        - CloudStorageSource: eventing/sources/cloud-storage-source/README.md
        - GitHub source: eventing/sources/github-source/README.md
        - GitLab source: eventing/sources/gitlab-source/README.md
        - IoT core: eventing/samples/iot-core/index.md
        - ... | *
    # Reference docs
    - Reference:
      - Serving: reference/api/serving.md
      - Eventing: reference/api/eventing/eventing.md
    # Client
    - Client:
      - Overview: client/README.md
      - Installing kn: client/install-kn.md
      - Customizing kn: client/configure-kn.md
      - kn plugins: client/kn-plugins.md
    - "Join the Community ➠": ../community/
    - "Read the Blog ➠": ../blog/

theme:
  name: material
  logo: images/logo/rgb/knative-logo-rgb.png
  favicon: images/knative-sm.png
  custom_dir: overrides
  features:
    - navigation.tabs
    - navigation.instant
    - navigation.tracking
    - navigation.tabs.sticky
    - navigation.indexes
    - navigation.top

markdown_extensions:
  # - mdx_include:
  #     base_path: docs
  - pymdownx.emoji:
      emoji_index: !!python/name:materialx.emoji.twemoji
      emoji_generator: !!python/name:materialx.emoji.to_svg
  - attr_list
  - meta
  - pymdownx.superfences
  - pymdownx.tabbed
  - pymdownx.details
  - pymdownx.snippets:
      base_path: docs/snippets
  - pymdownx.keys
  - pymdownx.caret
  - pymdownx.mark
  - pymdownx.tilde
  - pymdownx.escapeall
  - pymdownx.tasklist:
      custom_checkbox: true
  - admonition
  - toc:
      permalink: true

plugins:
  - search
  - macros:
      module_name: hack/macros
  - exclude:
      glob:
        # Exclude files that contain hugo specific shortcodes
        # (either the include shortcode or not-converted-yet tabs).
        - snippets/*
        - smoketest.md
        - "*/serving-api.md" # shortcode to serving.md
        - "*/_index.md" # pretty much all shortcodes
  - awesome-pages:
      filename: ".index"
      collapse_single_pages: true
      strict: false
# Redirects
  - redirects:
      redirect_maps:
<<<<<<< HEAD
        'help/README.md' : 'docs/help/README.md'
        'eventing/samples/sinkbinding/README.md': 'eventing/sources/sinkbinding/README.md'
=======
        'admin/install/install-serving-with-yaml.md': 'admin/install/serving/install-serving-with-yaml.md'
        'admin/install/install-eventing-with-yaml.md': 'admin/install/eventing/install-eventing-with-yaml.md'
>>>>>>> 10a29954
        'serving/services/deployment.md': 'admin/serving/deployment.md'
        'serving/debugging-application-issues.md': 'developer/serving/troubleshooting/debugging-application-issues.md'
        'serving/creating-domain-mappings.md': 'developer/serving/services/custom-domains.md'
        'install/collecting-logs/index.md': 'admin/collecting-logs/README.md'
        'install/README.md': 'admin/install/README.md'
        'install/collecting-metrics/index.md': 'admin/collecting-metrics/README.md'
        'install/install-eventing-with-yaml.md': 'admin/install/eventing/install-eventing-with-yaml.md'
        'install/install-extensions.md': 'admin/install/install-extensions.md'
        'install/install-serving-with-yaml.md': 'admin/install/serving/install-serving-with-yaml.md'
        'install/installation-files.md': 'admin/install/README.md'
        'install/installing-istio.md': 'admin/install/installing-istio.md'
        'install/knative-offerings.md': 'admin/install/knative-offerings.md'
        'install/knative-with-operators.md': 'admin/install/knative-with-operators.md'
        'install/operator/configuring-eventing-cr.md': 'admin/install/operator/configuring-eventing-cr.md'
        'install/operator/configuring-serving-cr.md': 'admin/install/operator/configuring-serving-cr.md'
        'install/prerequisites.md': 'admin/install/README.md'
        'uninstall.md': 'admin/install/uninstall.md'
        'upgrade/index.md': 'admin/upgrade/README.md'
        'upgrade/upgrade-installation-with-operator.md': 'admin/upgrade/upgrade-installation-with-operator.md'
        'upgrade/upgrade-installation.md': 'admin/upgrade/upgrade-installation.md'
        'install/check-install-version.md': 'check-install-version.md'
        'serving/services/private-services.md': 'developer/serving/services/private-services.md'
        'serving/services/creating-services.md': 'developer/serving/services/creating-services.md'
        'serving/services/README.md': 'developer/serving/services/README.md'

copyright: "Copyright © 2021 The Knative Authors"

extra:
  branch: v0.23.0 # Branch to use for examples
  social:
    - icon: fontawesome/brands/twitter
      link: https://twitter.com/KnativeProject
    - icon: fontawesome/brands/github
      link: https://github.com/knative/community
      name: Knative Community on Github
    - icon: fontawesome/brands/slack
      link: https://slack.knative.dev
      name: Slack
  # TODO: Replace with https://github.com/mkdocs/mkdocs/pull/2267 once mkdocs 1.2 is out.
  version_warning: !!python/object/apply:os.getenv ["VERSION_WARNING"]
  knative_version: !!python/object/apply:os.getenv ["KNATIVE_VERSION"]
  version:
    provider: mike<|MERGE_RESOLUTION|>--- conflicted
+++ resolved
@@ -293,13 +293,10 @@
 # Redirects
   - redirects:
       redirect_maps:
-<<<<<<< HEAD
         'help/README.md' : 'docs/help/README.md'
         'eventing/samples/sinkbinding/README.md': 'eventing/sources/sinkbinding/README.md'
-=======
         'admin/install/install-serving-with-yaml.md': 'admin/install/serving/install-serving-with-yaml.md'
         'admin/install/install-eventing-with-yaml.md': 'admin/install/eventing/install-eventing-with-yaml.md'
->>>>>>> 10a29954
         'serving/services/deployment.md': 'admin/serving/deployment.md'
         'serving/debugging-application-issues.md': 'developer/serving/troubleshooting/debugging-application-issues.md'
         'serving/creating-domain-mappings.md': 'developer/serving/services/custom-domains.md'
