site_name: Knative
site_url: https://knative.dev/docs
site_description: Knative Documentation
extra_css:
  - stylesheets/extra.css

repo_url: https://github.com/knative/docs
edit_uri: edit/main/docs

nav:
    - Home: index.md
    - Getting Started:
        - Before you begin: getting-started/README.md
        - Install Knative: getting-started/install-serving-eventing.md
        - Serverless:
          - First Knative Service: getting-started/first-service.md
          - Scaling to Zero: getting-started/first-autoscale.md
          - Traffic Splitting: getting-started/first-traffic-split.md
        - Event-Driven Applications:
          - Introducing Knative Eventing: getting-started/getting-started-eventing.md
          - Sources, Brokers, Triggers, Sinks: getting-started/first-broker.md
          - Introducing the CloudEvents Player: getting-started/first-source.md
          - Creating your first Trigger: getting-started/first-trigger.md
        - What's Next?: getting-started/next-steps.md
    # Administration guide
    - Administration guide:
        - Overview: admin/README.md
        - Installing Knative:
          - Overview: admin/install/README.md
          - Prerequisites: admin/install/prerequisites.md
          - Installing using YAML:
            - Install Serving with YAML: admin/install/install-serving-with-yaml.md
            - Install Eventing with YAML: admin/install/install-eventing-with-yaml.md
            - Install optional extensions: admin/install/install-extensions.md
            - Description Tables for YAML Files: admin/install/installation-files.md
          - Knative Operator:
            - Installing with the Operator: admin/install/knative-with-operators.md
            - Configuring Knative Eventing CRDs: admin/install/operator/configuring-eventing-cr.md
            - Configuring Knative Serving CRDs: admin/install/operator/configuring-serving-cr.md
          - Installing Istio for Knative: admin/install/installing-istio.md
          - Using a Knative-based Offering: admin/install/knative-offerings.md
          - ... | install/*
        - Checking your Knative version: check-install-version.md
        - Upgrading your installation:
          - Overview: admin/upgrade/README.md
          - Upgrading with the Knative Operator: admin/upgrade/upgrade-installation-with-operator.md
          - Upgrading with kubectl: admin/upgrade/upgrade-installation.md
        - Logging: admin/collecting-logs/README.md
        - Metrics: admin/collecting-metrics/README.md
        - Uninstalling Knative: admin/install/uninstall.md
    # Developer guide
    - Developer guide:
        - Overview: developer/README.md
        - Knative Serving:
          - Services:
            - About Knative Services: developer/serving/services/README.md
            - Creating a Service: developer/serving/services/creating-services.md
            - Configuring private Services: developer/serving/services/private-services.md
            - Configuring custom domains: developer/serving/services/custom-domains.md
            - Configure resource requests and limits: developer/serving/services/configure-requests-limits-services.md
          - Troubleshooting:
            - Debugging application issues: developer/serving/troubleshooting/debugging-application-issues.md
    # Serving
    - Knative Serving:
      - Overview: serving/README.md
      - Developer Topics:
        - Deploying from private registries: serving/deploying-from-private-registry/README.md
        - Tag resolution: serving/tag-resolution.md
        - Gradually rolling out latest Revisions: serving/rolling-out-latest-revision.md
        - Creating and using Subroutes: serving/using-subroutes.md
        - Load balancing:
          - Overview: serving/load-balancing/README.md
          - Configuring target burst capacity: serving/load-balancing/target-burst-capacity.md
      - Autoscaling:
        - Overview: serving/autoscaling/README.md
        - Autoscaling concepts: serving/autoscaling/autoscaling-concepts.md
        - Metrics: serving/autoscaling/autoscaling-metrics.md
        - Targets: serving/autoscaling/autoscaling-targets.md
        - Configuring scale to zero: serving/autoscaling/scale-to-zero.md
        - Configuring concurrency: serving/autoscaling/concurrency.md
        - Configuring the requests per second (RPS) target: serving/autoscaling/rps-target.md
        - Configuring scale bounds: serving/autoscaling/scale-bounds.md
        - Additional autoscaling configuration for Knative Pod Autoscaler: serving/autoscaling/kpa-specific.md
        - Autoscale Sample App - Go: serving/autoscaling/autoscale-go/index.md
      - Administrator Topics:
        - Deployment Configuration: serving/services/deployment.md
        - Kubernetes services: serving/knative-kubernetes-services.md
        - Accessing request traces: serving/accessing-traces.md
        - Enabling requests to Knative services when additional authorization policies are enabled: serving/istio-authorization.md
        - Exclude namespaces from the Knative webhook: serving/webhook-customizations.md
        - Configuring high-availability components: serving/config-ha.md
        - Installing cert-manager: serving/installing-cert-manager.md
        - Configuring HTTPS connections: serving/using-a-tls-cert.md
        - Enabling auto TLS certs: serving/using-auto-tls.md
        - Metrics API: serving/metrics.md
        - Feature/Extension Flags: serving/feature-flags.md
        - Configuring the ingress gateway: serving/setting-up-custom-ingress-gateway.md
        - Setting up a custom domain: serving/using-a-custom-domain.md
      - GKE Topics:
        - Assigning static IPs - GKE: serving/gke-assigning-static-ip-address.md
        - Using ExternalDNS on Google Cloud Platform to automate DNS setup: serving/using-external-dns-on-gcp.md
        - Configuring HTTPS with Cloud DNS: serving/using-cert-manager-on-gcp.md
      - Code samples:
        - Overview: serving/samples/README.md
        - Routing and managing traffic: serving/samples/blue-green-deployment.md
        - Cloud Events apps:
          - Overview: serving/samples/cloudevents/README.md
          - .NET: serving/samples/cloudevents/cloudevents-dotnet/index.md
          - Go: serving/samples/cloudevents/cloudevents-go/index.md
          - Node.js: serving/samples/cloudevents/cloudevents-nodejs/index.md
          - Rust: serving/samples/cloudevents/cloudevents-rust/index.md
          - Java and Spring: serving/samples/cloudevents/cloudevents-spring/index.md
          - Java and Vert.x: serving/samples/cloudevents/cloudevents-vertx/index.md
        - GitHub Webhook - Go: serving/samples/gitwebhook-go/index.md
        - gRPC Server - Go: serving/samples/grpc-ping-go/index.md
        - Hello world apps:
          - Overview: serving/samples/hello-world/README.md
          - .NET: serving/samples/hello-world/helloworld-csharp/index.md
          - Go: serving/samples/hello-world/helloworld-go/index.md
          - Java (Spark): serving/samples/hello-world/helloworld-java-spark/index.md
          - Java (Spring): serving/samples/hello-world/helloworld-java-spring/index.md
          - Kotlin: serving/samples/hello-world/helloworld-kotlin/index.md
          - Node.js: serving/samples/hello-world/helloworld-nodejs/index.md
          - PHP: serving/samples/hello-world/helloworld-php/index.md
          - Python: serving/samples/hello-world/helloworld-python/index.md
          - Ruby: serving/samples/hello-world/helloworld-ruby/index.md
          - Scala: serving/samples/hello-world/helloworld-scala/index.md
          - Shell: serving/samples/hello-world/helloworld-shell/index.md
        - Routing services - Go: serving/samples/knative-routing-go/index.md
        - multi-container samples: serving/samples/multi-container/index.md
        - RESTful service - Go: serving/samples/rest-api-go/index.md
        - Secrets - Go: serving/samples/secrets-go/index.md
        - Tag Header Based Routing: serving/samples/tag-header-based-routing/index.md
        - Traffic splitting: serving/samples/traffic-splitting/index.md
        - ... | *.md
    # Eventing
    - Knative Eventing:
      - Overview: eventing/README.md
      - Getting started: eventing/getting-started.md
      - Event sources:
        - Overview: eventing/sources/README.md
        - API server source:
          - Overview: eventing/sources/apiserversource/README.md
          - Getting started: eventing/sources/apiserversource/getting-started/README.md
        - ContainerSource: eventing/sources/containersource.md
        - PingSource: eventing/sources/ping-source/index.md
        - SinkBinding:
          - Overview: eventing/sources/sinkbinding/README.md
          - Create a SinkBinding object: eventing/sources/sinkbinding/getting-started.md
          - SinkBinding reference: eventing/sources/sinkbinding/reference.md
        - Camel source: eventing/sources/apache-camel-source/README.md
      - Creating an event source:
        - Overview: eventing/sources/creating-event-sources/README.md
        - Writing an event source using Javascript: eventing/sources/creating-event-sources/writing-event-source-easy-way/README.md
        - Using the sample event source:
          - Overview: eventing/sources/creating-event-sources/writing-event-source/README.md
          - Design of an Event Source: eventing/sources/creating-event-sources/writing-event-source/01-theory.md
          - Lifecycle and Types: eventing/sources/creating-event-sources/writing-event-source/02-lifecycle-and-types.md
          - Controller Implemetation: eventing/sources/creating-event-sources/writing-event-source/03-controller.md
          - Reconciler Implementation: eventing/sources/creating-event-sources/writing-event-source/04-reconciler.md
          - Receive Adapter Implementation: eventing/sources/creating-event-sources/writing-event-source/05-receive-adapter.md
          - Publishing to your cluster: eventing/sources/creating-event-sources/writing-event-source/06-yaml.md
          - Moving to knative-sandbox: eventing/sources/creating-event-sources/writing-event-source/07-knative-sandbox.md
      - Event registry: eventing/event-registry.md
      - Flows:
        - Overview: eventing/flows/README.md
        - Parallel: eventing/flows/parallel.md
        - Sequence:
          - Overview: eventing/flows/sequence/README.md
          - Displaying sequence output: eventing/flows/sequence/sequence-reply-to-event-display/index.md
          - Using Sequences in series: eventing/flows/sequence/sequence-reply-to-sequence/index.md
          - Create additional events: eventing/flows/sequence/sequence-terminal/index.md
          - Using with Broker and Trigger: eventing/flows/sequence/sequence-with-broker-trigger/index.md
      - Channels:
        - Overview: eventing/channels/README.md
        - Channel types and defaults: eventing/channels/channel-types-defaults.md
        - Creating a channel using cluster or namespace defaults: eventing/channels/create-default-channel.md
        - Available Channels: eventing/channels/channels-crds.md
        - Subscriptions: eventing/channels/subscriptions.md
      - Sugar Controller: eventing/sugar/README.md
      - Event delivery: eventing/event-delivery.md
      - Brokers:
        - Overview: eventing/broker/README.md
        - Creating a broker: eventing/broker/create-mtbroker.md
        - Triggers: eventing/broker/triggers/README.md
        - Event delivery: eventing/broker/broker-event-delivery.md
        - Broker configuration example: eventing/broker/example-mtbroker.md
        - ConfigMaps: eventing/broker/configmaps/README.md
        - Apache Kafka Broker:
          - Overview: eventing/broker/kafka-broker/README.md
          - Kafka Channel ConfigMap: eventing/broker/kafka-broker/kafka-configmap.md
      - Sink:
        - Overview: eventing/sink/README.md
        - Apache Kafka Sink: eventing/sink/kafka-sink.md
      - Debugging: eventing/debugging/index.md
      - Accessing CloudEvent traces: eventing/accessing-traces.md
      - Metrics API: eventing/metrics.md
      - Experimental Features: eventing/experimental-features.md
      - Code samples:
        - Overview: eventing/samples/README.md
        - Container source: eventing/sources/container-source/README.md
        - Hello World:
          - Overview: eventing/samples/helloworld/README.md
          - GO: eventing/samples/helloworld/helloworld-go/README.md
          - Python: eventing/samples/helloworld/helloworld-python/README.md
        - Apache Kafka:
          - Overview: eventing/samples/kafka/README.md
          - Binding Example: eventing/samples/kafka/binding/index.md
          - Channel Example: eventing/samples/kafka/channel/README.md
          - Source Example: eventing/sources/kafka-source/README.md
        - Parallel:
          - Overview: eventing/samples/parallel/README.md
          - Multiple Cases: eventing/samples/parallel/multiple-branches/README.md
          - Mutual Exclusivity: eventing/samples/parallel/mutual-exclusivity/README.md
        - CloudAuditLogsSource: eventing/sources/cloud-audit-logs-source/README.md
        - CloudPubSubSource: eventing/sources/cloud-pubsub-source/README.md
        - CloudSchedulerSource: eventing/sources/cloud-scheduler-source/README.md
        - CloudStorageSource: eventing/sources/cloud-storage-source/README.md
        - GitHub source: eventing/sources/github-source/README.md
        - GitLab source: eventing/sources/gitlab-source/README.md
        - IoT core: eventing/samples/iot-core/index.md
        - ... | *
    # Reference docs
    - Reference:
      - Serving: reference/api/serving.md
      - Eventing: reference/api/eventing/eventing.md
    # Client
    - Client:
      - Overview: client/README.md
      - Installing kn: client/install-kn.md
      - Customizing kn: client/configure-kn.md
      - kn plugins: client/kn-plugins.md
    - "Join the Community ➠": ../community/
    - "Read the Blog ➠": ../blog/

theme:
  name: material
  logo: images/logo/rgb/knative-logo-rgb.png
  favicon: images/knative-sm.png
  custom_dir: overrides
  features:
    - navigation.tabs
    - navigation.instant
    - navigation.tracking
    - navigation.tabs.sticky
    - navigation.indexes
    - navigation.top

markdown_extensions:
  # - mdx_include:
  #     base_path: docs
  - pymdownx.emoji:
      emoji_index: !!python/name:materialx.emoji.twemoji
      emoji_generator: !!python/name:materialx.emoji.to_svg
  - attr_list
  - meta
  - pymdownx.superfences
  - pymdownx.tabbed
  - pymdownx.details
  - pymdownx.snippets
  - pymdownx.keys
  - pymdownx.caret
  - pymdownx.mark
  - pymdownx.tilde
  - pymdownx.escapeall
  - pymdownx.tasklist:
      custom_checkbox: true
  - admonition
  - toc:
      permalink: true

plugins:
  - search
  - macros:
      module_name: hack/macros
  - exclude:
      glob:
        # Exclude files that contain hugo specific shortcodes
        # (either the include shortcode or not-converted-yet tabs).
        - smoketest.md
        - "*/serving-api.md" # shortcode to serving.md
        - "*/_index.md" # pretty much all shortcodes
  - awesome-pages:
      filename: ".index"
      collapse_single_pages: true
      strict: false
# Redirects
  - redirects:
      redirect_maps:
<<<<<<< HEAD
        'help/README.md' : 'docs/help/README.md'
        'eventing/samples/sinkbinding/README.md': 'eventing/sources/sinkbinding/README.md'
=======
        'serving/debugging-application-issues.md': 'developer/serving/troubleshooting/debugging-application-issues.md'
        'serving/creating-domain-mappings.md': 'developer/serving/services/custom-domains.md'
        'eventing/samples/sinkbinding/': 'eventing/sources/sinkbinding/README.md'
>>>>>>> 181ba3d2
        'install/collecting-logs/index.md': 'admin/collecting-logs/README.md'
        'install/README.md': 'admin/install/README.md'
        'install/collecting-metrics/index.md': 'admin/collecting-metrics/README.md'
        'install/install-eventing-with-yaml.md': 'admin/install/install-eventing-with-yaml.md'
        'install/install-extensions.md': 'admin/install/install-extensions.md'
        'install/install-serving-with-yaml.md': 'admin/install/install-serving-with-yaml.md'
        'install/installation-files.md': 'admin/install/installation-files.md'
        'install/installing-istio.md': 'admin/install/installing-istio.md'
        'install/knative-offerings.md': 'admin/install/knative-offerings.md'
        'install/knative-with-operators.md': 'admin/install/knative-with-operators.md'
        'install/operator/configuring-eventing-cr.md': 'admin/install/operator/configuring-eventing-cr.md'
        'install/operator/configuring-serving-cr.md': 'admin/install/operator/configuring-serving-cr.md'
        'install/prerequisites.md': 'admin/install/prerequisites.md'
        'uninstall.md': 'admin/install/uninstall.md'
        'upgrade/index.md': 'admin/upgrade/README.md'
        'upgrade/upgrade-installation-with-operator.md': 'admin/upgrade/upgrade-installation-with-operator.md'
        'upgrade/upgrade-installation.md': 'admin/upgrade/upgrade-installation.md'
        'install/check-install-version.md': 'check-install-version.md'
        'serving/services/private-services.md': 'developer/serving/services/private-services.md'
        'serving/services/creating-services.md': 'developer/serving/services/creating-services.md'
        'serving/services/README.md': 'developer/serving/services/README.md'

copyright: "Copyright © 2021 The Knative Authors"

extra:
  branch: v0.23.0 # Branch to use for examples
  social:
    - icon: fontawesome/brands/twitter
      link: https://twitter.com/KnativeProject
    - icon: fontawesome/brands/github
      link: https://github.com/knative/community
      name: Knative Community on Github
    - icon: fontawesome/brands/slack
      link: https://slack.knative.dev
      name: Slack
  # TODO: Replace with https://github.com/mkdocs/mkdocs/pull/2267 once mkdocs 1.2 is out.
  version_warning: !!python/object/apply:os.getenv ["VERSION_WARNING"]
  knative_version: !!python/object/apply:os.getenv ["KNATIVE_VERSION"]
  version:
    provider: mike<|MERGE_RESOLUTION|>--- conflicted
+++ resolved
@@ -287,14 +287,10 @@
 # Redirects
   - redirects:
       redirect_maps:
-<<<<<<< HEAD
         'help/README.md' : 'docs/help/README.md'
         'eventing/samples/sinkbinding/README.md': 'eventing/sources/sinkbinding/README.md'
-=======
         'serving/debugging-application-issues.md': 'developer/serving/troubleshooting/debugging-application-issues.md'
         'serving/creating-domain-mappings.md': 'developer/serving/services/custom-domains.md'
-        'eventing/samples/sinkbinding/': 'eventing/sources/sinkbinding/README.md'
->>>>>>> 181ba3d2
         'install/collecting-logs/index.md': 'admin/collecting-logs/README.md'
         'install/README.md': 'admin/install/README.md'
         'install/collecting-metrics/index.md': 'admin/collecting-metrics/README.md'
