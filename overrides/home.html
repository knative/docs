{% extends "main.html" %}

{% block tabs %}
  {{ super() }}
  <style>.md-header{position:initial}.md-main__inner{margin:0}.md-content{display:none}@media screen and (min-width:60em){.md-sidebar--secondary{display:none}}@media screen and (min-width:76.25em){.md-sidebar--primary{display:none}}</style>
  <style>
    .home-container {
        padding-top: 5em;
        background: linear-gradient(to bottom, var(--md-primary-fg-color), #3A8BD6 84%, #3A8BD6 94%, #fff 100%);
        background: linear-gradient(to bottom, var(--md-primary-fg-color), #5063D0 84%, #5063D0 94%, #fff 100%);
        background: linear-gradient(to bottom, var(--md-primary-fg-color), #0071c7 24%, #0071c7 94%, #fff 100%);
        background: linear-gradient(to bottom, var(--md-primary-fg-color), var(--home-color) 20%, var(--home-color) 99%, #fff 100%);
        min-height: 300px;
        justify-content: center;
        color: #fff;
    }

    body {
      color: #fff;
      background: var(--md-primary-fg-color);
      background: #5063D0;
      background: #0071c7;
      background: var(--home-color);
    }

    .calltoaction-container, .usedby-container, .home-container, .features-container, .intro-container {
      padding-botom: 1em;
      margin: 0;
      border: 0;
      padding-bottom: 4em;
    }

    @media only screen and (max-width: 1240px) {
      .components-container, .calltoaction-container, .usedby-container, .home-container, .features-container, .intro-container {
        padding: 40px;
      }

      .rocket {
        left: -190px;
      }

      .intro-container {
        padding-left: 180px;
      }
    }

    @media only screen and (max-width: 800px) {
      .component-flex {
        flex-wrap: wrap;
      }

      .col {
        min-width: 100%;
      }
    }

    .home-container .md-button {
        margin-top: .5rem;
        margin-right: .5rem;
        color: var(--md-primary-bg-color)
    }

    .home-container .md-button--primary {
        background-color: var(--md-primary-bg-color);
        color: hsla(280deg, 37%, 48%, 1);
        border-color: var(--md-primary-bg-color)
    }

    .home-container h1 {
      color: #fff;
      font-weight: bolder;
      margin-top: 1em;
      margin-bottom: 0;
    }

    .home-container h2 {
      margin: 0;
    }

    .calltoaction-container {
      color: #fff;
      background: #1B2F52;
    }

    .usedby-container {
      background: #fff;
      color: #000;
      display: flex;
      justify-content: center;
      padding-bottom: 6em;
      padding-top: 2em;
    }

    .components-container {
      padding-bottom: 6em;
      padding-top: 4em;
    }

    .features-container {
      color: #000;
      background: #114678;
      background: #28477A;
      background: #1B2F52;
      background: #fff;
      padding-bottom: 6em;
      padding-top: 2em;
    }

    .col {
      width: 25%;
      margin: 2em;
      display: flex;
      justify-content: center;
      flex-direction: column;
    }

    .logo {
      display: flex;
      justify-content: center;
      align-items: center;
      margin: 1.2em;
    }

  </style>

  <section class="home-container">
    <div class="md-grid md-typeset">
      <div class="mdx-hero">
        <div>
          <h1>Welcome, Knative!</h1>
          <h2>Kubernetes-based platform to deploy and manage modern serverless workloads.</h2>
<<<<<<< HEAD
          <p style="display: block; margin-left: 1em">
=======
          <p>
>>>>>>> 47443d08
          <a href="{{ 'getting-started/getting-started/' | url }}" class="md-button md-button--primary">
            Get Started
          </a>
          <a href="{{ 'install/prerequisites/' | url }}" class="md-button">
            Custom YAML-Based Install
          </a>
          <a href="https://katacoda.com/knative-tutorials/scenarios/2-serving-intro-yaml" class="md-button" style="border: none">
            💻 &nbsp Try in your Browser ›
          </a>
        </div>
      </div>
    </div>
  </section>
  <section class="features-container">
    <div class="md-grid md-typeset">
    <h2>Highlights</h2>
    <ul class="task-list-control" style="columns: 2">
      <li class="task-list-item">
        <input type="checkbox" checked disabled />
        <span class="task-list-indicator"></span>
        <b>Stand up a scalable, secure, stateless services in seconds.</b>
      </li>
      <li class="task-list-item"><input type="checkbox" checked disabled /><span class="task-list-indicator"></span><b>Focused API</b> with higher level abstractions for common app use-cases.</li>
      <li class="task-list-item"><input type="checkbox" checked disabled /><span class="task-list-indicator"></span><b>Pluggable components</b> let you bring your own logging and monitoring, networking, and service mesh.</li>
      <li class="task-list-item"><input type="checkbox" checked disabled /><span class="task-list-indicator"></span>Run Knative anywhere Kubernetes runs, <b>never worry about vendor lock-in.</b></li>
      <li class="task-list-item"><input type="checkbox" checked disabled /><span class="task-list-indicator"></span><b>Seamless developer experience</b>, supports GitOps, DockerOps, ManualOps, etc..</li>
      <li class="task-list-item"><input type="checkbox" checked disabled /><span class="task-list-indicator"></span><b>Supports many common tools and
        frameworks</b> such as Django, Ruby on Rails, Spring, and many more.</li>
    </ul>
    </div>
  </section>
  <section class="intro-container">
    <div class="md-grid md-typeset">
    <div style="display: flex; align-items: center; min-height: 260px; position: relative">
    <img src="images/rocket.svg" class="rocket" alt="" width="140" draggable="false" style="position: absolute; right: 200px">
    <div>
    <h2 style="font-size: larger; font-weight: bolder">Make your developers more productive</h2>
    <p style="max-width: 700px">Knative components build on top of Kubernetes, <b>abstracting away
      the complex details and enabling developers to focus on what matters</b>.
    Built by codifying the best practices shared by successful real-world
    implementations, Knative solves the "boring but difficult" parts of
    deploying and managing cloud native services so you don't have to.
    </p>
    </div>
    </div>
    </div>
  </section>
  <section class="usedby-container">
    <div class="md-grid md-typeset" style="width: 100%">
      <div style="display: flex; justify-content: center">
      <h3 style="margin-bottom: 0">Trusted by:</h3>
      </div>
      <div style="display: inline-flex; justify-content: center; flex-gap: 2em; flex-wrap: wrap">
        <div class="logo">
        <img src="images/Google.png" alt="" width="220" draggable="false">
        </div>
        <div class="logo">
        <img src="images/Tanzu.png" alt="" width="220" draggable="false">
        </div>
        <div class="logo">
        <img src="images/IBM.png" alt="" width="150" draggable="false">
        </div>
        <div class="logo">
        <img src="images/Redhat.png" alt="" width="150" draggable="false">
        </div>
        <div class="logo">
        <img src="images/Triggermesh.png" alt="" width="100" draggable="false">
        </div>
        <div class="logo" style="font-style: italic; font-size: smaller; color: #999">
          ..and more!
        </div>
      </div>
    </div>
  </section>
  <section class="components-container">
    <div class="md-grid md-typeset">
      <div>
        <h2 style="font-size: larger; font-weight: bolder">Knative Components</h2>
      </div>
			<div style="display: flex" class="component-flex">
				<div style="margin: 2em; margin-top: 0">
            <div><h4><a style="color: white" href="{{ 'serving' | url }}">Serving ›</a></h4></div>
						<p>Run serverless containers on Kubernetes with ease, Knative takes care of the details of networking, autoscaling (even to zero), and revision tracking. You just have to focus on your core logic.</p>
				</div>
				<div style="margin: 2em; margin-top: 0">
          <div><h4><a style="color: white" href="{{ 'eventing' | url }}">Eventing ›</a></h4></div>
						<p>Universal subscription, delivery, and management of events. Build
							modern apps by attaching compute to a data stream with declarative event
						connectivity and developer-friendly object model. </p>
				</div>
			</div>
    </div>
  </section>
  <section class="calltoaction-container" style="padding: 2em">
    <div class="md-grid md-typeset">
      <h2>What's Next?</h2>
      <div style="display: flex; justify-content: center; width: 100%; flex-wrap: wrap">
        <div class="col">
          <h4>Talk to us on Slack</h4>
          <a href="https://slack.knative.dev" title="Slack Link" class="md-button">Talk</a>
          <p>Interested in learning more, speaking to other contributors, or finding answers?</p>
        </div>
        <div class="col">
          <h4>Contributions Welcome</h4>
          <a href="./contributing/" title="Contributing Link" class="md-button">Contribute</a>
          <p>Want to join the fun on Github? New users are always welcome!</p>
        </div>
        <div class="col">
          <h4>Follow us on Twitter</h4>
          <a href="https://twitter.com/KnativeProject" title="Twitter Link" class="md-button">Follow</a>
          <p>For features announcements, interesting Knative news, and other great things.</p>
        </div>
      </div>
    </div>
  </section>

  {% endblock %}

<!-- Content -->
{% block content %}{% endblock %}

<!-- Application footer -->
{% block footer %}{% endblock %}<|MERGE_RESOLUTION|>--- conflicted
+++ resolved
@@ -129,11 +129,8 @@
         <div>
           <h1>Welcome, Knative!</h1>
           <h2>Kubernetes-based platform to deploy and manage modern serverless workloads.</h2>
-<<<<<<< HEAD
+
           <p style="display: block; margin-left: 1em">
-=======
-          <p>
->>>>>>> 47443d08
           <a href="{{ 'getting-started/getting-started/' | url }}" class="md-button md-button--primary">
             Get Started
           </a>
