--- conflicted
+++ resolved
@@ -18,7 +18,6 @@
             <a href="{{ 'overview/administrator/' | url }}" class="md-button">
               Cluster Administrator? Learn more <span class="md-source__icon md-icon">{% include ".icons/material/arrow-right-circle.svg" %}</span>
             </a>
-<<<<<<< HEAD
             <a
               href="https://katacoda.com/knative-tutorials/scenarios/2-serving-intro-yaml"
               class="md-button"
@@ -26,9 +25,6 @@
             >
               💻 &nbsp Try in your Browser <span class="md-source__icon md-icon">{% include ".icons/material/arrow-right-circle.svg" %}</span>
             </a>
-=======
-            <a href="{{ 'admin/install/' | url }}" class="md-button"> Cluster Administrator? Get Started Here!</a>
->>>>>>> 4ea7c79d
           </p>
         </div>
       </div>
