--- conflicted
+++ resolved
@@ -129,15 +129,9 @@
         <div>
           <h1>Welcome, Knative!</h1>
           <h2>Kubernetes-based platform to deploy and manage modern serverless workloads.</h2>
-<<<<<<< HEAD
           <p>
-          <a href="{{ 'install/quickstart/' | url }}" class="md-button md-button--primary">
-            Quick Install
-=======
-          <p style="display: block; margin-left: 1em">
           <a href="{{ 'getting-started/getting-started/' | url }}" class="md-button md-button--primary">
             Get Started
->>>>>>> 7d1abeec
           </a>
           <a href="{{ 'install/prerequisites/' | url }}" class="md-button">
             Custom YAML-Based Install
@@ -169,50 +163,6 @@
   </section>
   <section class="intro-container">
     <div class="md-grid md-typeset">
-    <div style="display: flex; align-items: center">
-    <div>
-    <h2 style="font-size: larger; font-weight: bolder">Make your developers more productive</h2>
-    <p style="max-width: 700px">Knative components build on top of Kubernetes, <b>abstracting away
-      the complex details and enabling developers to focus on what matters</b>.
-    Built by codifying the best practices shared by successful real-world
-    implementations, Knative solves the "boring but difficult" parts of
-    deploying and managing cloud native services so you don't have to.
-    </p>
-    </div>
-    <img src="images/rocket.svg" alt="" width="400" height="200" draggable="false">
-    </div>
-    </div>
-  </section>
-  <section class="usedby-container">
-    <div class="md-grid md-typeset" style="width: 100%">
-      <div style="display: flex; justify-content: center">
-      <h3 style="margin-bottom: 0">Trusted by:</h3>
-      </div>
-      <div style="display: inline-flex; justify-content: center; flex-gap: 2em; flex-wrap: wrap">
-        <div class="logo">
-        <img src="images/Google.png" alt="" width="220" draggable="false">
-        </div>
-        <div class="logo">
-        <img src="images/Tanzu.png" alt="" width="220" draggable="false">
-        </div>
-        <div class="logo">
-        <img src="images/IBM.png" alt="" width="150" draggable="false">
-        </div>
-        <div class="logo">
-        <img src="images/Redhat.png" alt="" width="150" draggable="false">
-        </div>
-        <div class="logo">
-        <img src="images/Triggermesh.png" alt="" width="100" draggable="false">
-        </div>
-        <div class="logo" style="font-style: italic; font-size: smaller; color: #999">
-          ..and more!
-        </div>
-      </div>
-    </div>
-  </section>
-<<<<<<< HEAD
-  <section class="intro-container">
-    <div class="md-grid md-typeset">
     <div style="display: flex; align-items: center; min-height: 260px; position: relative">
     <img src="images/rocket.svg" class="rocket" alt="" width="140" draggable="false" style="position: absolute; right: 200px">
     <div>
@@ -227,30 +177,33 @@
     </div>
     </div>
   </section>
-  <section class="features-container">
-    <div class="md-grid md-typeset">
-    <h2>Highlights</h2>
-    <ul class="task-list-control" style="">
-      <li class="task-list-item">
-        <input type="checkbox" checked disabled />
-        <span class="task-list-indicator"></span>
-        Focused API with higher level abstractions for common app use-cases.
-      </li>
-      <li class="task-list-item"><input type="checkbox" checked disabled /><span class="task-list-indicator"></span>Stand up a scalable, secure, stateless service in seconds.</li>
-      <li class="task-list-item"><input type="checkbox" checked disabled /><span class="task-list-indicator"></span>Loosely coupled features let you use the pieces you need.</li>
-      <li class="task-list-item"><input type="checkbox" checked disabled /><span class="task-list-indicator"></span>Pluggable components let you bring your own logging and monitoring, networking, and service mesh.</li>
-      <li class="task-list-item"><input type="checkbox" checked disabled /><span class="task-list-indicator"></span>Knative is portable: run it anywhere Kubernetes runs, never worry about vendor lock-in.</li>
-      <li class="task-list-item"><input type="checkbox" checked disabled /><span class="task-list-indicator"></span>Idiomatic developer experience, supporting common patterns such as
-        GitOps, DockerOps, ManualOps.
-      </li>
-      <li class="task-list-item"><input type="checkbox" checked disabled /><span class="task-list-indicator"></span>Knative can be used with common tools and
-        frameworks such as Django, Ruby on Rails, Spring, and many more.
-      </li>
-    </ul>
-    </div>
-  </section>
-=======
->>>>>>> 7d1abeec
+  <section class="usedby-container">
+    <div class="md-grid md-typeset" style="width: 100%">
+      <div style="display: flex; justify-content: center">
+      <h3 style="margin-bottom: 0">Trusted by:</h3>
+      </div>
+      <div style="display: inline-flex; justify-content: center; flex-gap: 2em; flex-wrap: wrap">
+        <div class="logo">
+        <img src="images/Google.png" alt="" width="220" draggable="false">
+        </div>
+        <div class="logo">
+        <img src="images/Tanzu.png" alt="" width="220" draggable="false">
+        </div>
+        <div class="logo">
+        <img src="images/IBM.png" alt="" width="150" draggable="false">
+        </div>
+        <div class="logo">
+        <img src="images/Redhat.png" alt="" width="150" draggable="false">
+        </div>
+        <div class="logo">
+        <img src="images/Triggermesh.png" alt="" width="100" draggable="false">
+        </div>
+        <div class="logo" style="font-style: italic; font-size: smaller; color: #999">
+          ..and more!
+        </div>
+      </div>
+    </div>
+  </section>
   <section class="components-container">
     <div class="md-grid md-typeset">
       <div>
