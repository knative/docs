--- conflicted
+++ resolved
@@ -58,36 +58,6 @@
    block below into it. For detailed instructions on dockerizing a Go app, see
    [Deploying Go servers with Docker](https://blog.golang.org/docker).
 
-<<<<<<< HEAD
-    ```docker
-    # Use the offical Golang image to create a build artifact.
-    # This is based on Debian and sets the GOPATH to /go.
-    FROM golang as builder
-
-    # Copy local code to the container image.
-    WORKDIR /go/src/github.com/knative/docs/helloworld
-    COPY . .
-
-    # Build the outyet command inside the container.
-    # (You may fetch or manage dependencies here,
-    # either manually or with a tool like "godep".)
-    RUN CGO_ENABLED=0 GOOS=linux go build -v -o helloworld
-
-    # Use a Docker multi-stage build to create a lean production image.
-    # https://docs.docker.com/develop/develop-images/multistage-build/#use-multi-stage-builds
-    FROM alpine
-
-    # Copy the binary to the production image from the builder stage.
-    COPY --from=builder /go/src/github.com/knative/docs/helloworld/helloworld /helloworld
-
-    # Service must listen to $PORT environment variable.
-    # This default value facilitates local development.
-    ENV PORT 8080
-
-    # Run the web service on container startup.
-    CMD ["/helloworld"]
-    ```
-=======
    ```docker
    # Use the offical Golang image to create a build artifact.
    # This is based on Debian and sets the GOPATH to /go.
@@ -110,14 +80,13 @@
    # Copy the binary to the production image from the builder stage.
    COPY --from=builder /go/src/github.com/knative/docs/helloworld/helloworld /helloworld
 
-   # Configure and document the service HTTP port.
+   # Service must listen to $PORT environment variable.
+   # This default value facilitates local development.
    ENV PORT 8080
-   EXPOSE $PORT
 
    # Run the web service on container startup.
    CMD ["/helloworld"]
    ```
->>>>>>> 8b2eba43
 
 1. Create a new file, `service.yaml` and copy the following service definition
    into the file. Make sure to replace `{username}` with your Docker Hub
