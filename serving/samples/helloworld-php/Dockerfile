--- conflicted
+++ resolved
@@ -8,18 +8,12 @@
 # Use the PORT environment variable in Apache configuration files.
 RUN sed -i 's/80/${PORT}/g' /etc/apache2/sites-available/000-default.conf /etc/apache2/ports.conf
 
-<<<<<<< HEAD
-# Service must listen to $PORT environment variable.
-# This default value facilitates local development.
-ENV PORT 8080
-=======
 # Configure PHP for development.
 # Switch to the production php.ini for production operations.
 # RUN mv "$PHP_INI_DIR/php.ini-production" "$PHP_INI_DIR/php.ini"
 # https://hub.docker.com/_/php#configuration
 RUN mv "$PHP_INI_DIR/php.ini-development" "$PHP_INI_DIR/php.ini"
 
-# Configure and document the service HTTP port.
-ENV PORT 8080
-EXPOSE $PORT
->>>>>>> 72f17776
+# Service must listen to $PORT environment variable.
+# This default value facilitates local development.
+ENV PORT 8080