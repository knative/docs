# Orchestrating a source-to-URL deployment on Kubernetes   

A Go sample that shows how to use Knative to go from source code in a git
repository to a running application with a URL.

This sample uses the [Build](../../../build/README.md) and [Serving](../../README.md)
components of Knative to orchestrate an end-to-end deployment.

## Prerequisites

You need:

* A Kubernetes cluster with Knative installed. Follow the
  [installation instructions](https://github.com/knative/docs/blob/master/install/README.md) if you need
  to create one.
* Go installed and configured. This is optional, and only required if you want to run the sample app
  locally.

## Configuring Knative

To use this sample, you need to install a build template and register a secret for Docker Hub.

### Install the kaniko build template

This sample leverages the [kaniko build template](https://github.com/knative/build-templates/tree/master/kaniko)
to perform a source-to-container build on your Kubernetes cluster.

Use kubectl to install the kaniko manifest:

```shell
kubectl apply -f https://raw.githubusercontent.com/knative/build-templates/master/kaniko/kaniko.yaml
```

### Register secrets for Docker Hub

<<<<<<< HEAD
In order to push the container that is built from source to Docker Hub, register a secret in 
Kubernetes for authentication with Docker Hub.

There are [detailed instructions](https://github.com/knative/docs/blob/master/build/auth.md#basic-authentication-docker)
available, but these are the key steps:

1. Create a new `Secret` manifest, which is used to store your Docker Hub
   credentials. Save this file as `docker-secret.yaml`:

   ```yaml
   apiVersion: v1
   kind: Secret
   metadata:
     name: basic-user-pass
     annotations:
       build.knative.dev/docker-0: https://index.docker.io/v1/
   type: kubernetes.io/basic-auth
   data:
     # Use 'echo -n "username" | base64' to generate this string
     username: BASE64_ENCODED_USERNAME
     # Use 'echo -n "password" | base64' to generate this string
     password: BASE64_ENCODED_PASSWORD
   ```

1. On Mac or Linux computers, use the following command to generate the base64 encoded 
   values required for the manifest:

   ```shell
   $ echo -n "username" | base64
   dXNlcm5hbWU=

   $ echo -n "password" | base64
   cGFzc3dvcmQ=
   ```

1. After you have created the manifest file, apply it to your cluster with `kubectl`:

   ```shell
   $ kubectl apply -f docker-secret.yaml
   secret "basic-user-pass" created
   ```
=======
In order to push the container built from source to Docker Hub, we need to
create a secret in Kubernetes for authentication with Docker Hub and associate
that secret to a Kubernetes service account that the build will utilize.

There are [detailed instructions](https://github.com/knative/docs/blob/master/build/auth.md#basic-authentication-docker)
available, but these are the key steps.

Create a new Secret manifest, which we can use to store your Docker Hub
credentials. Save this file as `docker-secret.yaml`.

```yaml
apiVersion: v1
kind: Secret
metadata:
  name: docker-user-pass
  annotations:
    build.knative.dev/docker-0: https://index.docker.io/v1/
type: kubernetes.io/basic-auth
data:
  # Use 'echo -n "username" | base64' to generate this string
  username: BASE64_ENCODED_USERNAME
  # Use 'echo -n "password" | base64' to generate this string
  password: BASE64_ENCODED_PASSWORD
```

On Mac or Linux computers, you can use the following command line to generate
the base64 encoded values required for the manifest:

```shell
$ echo -n "username" | base64
dXNlcm5hbWU=

$ echo -n "password" | base64
cGFzc3dvcmQ=
```

After you have created the manifest file, apply it to your cluster with kubectl:

```shell
$ kubectl apply -f docker-secret.yaml
secret "docker-user-pass" created
```

To associate this secret with a new service account, Create a new ServiceAccount
manifest. Save this file as `build-bot.yaml`.

```yaml
apiVersion: v1
kind: ServiceAccount
metadata:
  name: build-bot
secrets:
- name: docker-user-pass
```

After you have created the manifest file, apply it to your cluster with kubectl:

```shell
$ kubectl apply -f build-bot.yaml
serviceaccount "build-bot" created
```
>>>>>>> 72e232b7

## Deploying the sample

Now that you've configured your cluster accordingly, you are ready to deploy the
sample service into your cluster.

This sample uses `github.com/mchmarny/simple-app` as a basic Go application, but
you could replace this GitHub repo with your own. The only requirements are that
the repo must contain a `Dockerfile` with the instructions for how to build a
container for the application.

<<<<<<< HEAD
1. You need to create a service manifest which defines the service to deploy, including where
   the source code is and which build-template to use. Create a file named
   `service.yaml` and copy the following definition. Make sure to replace
   `{DOCKER_USERNAME}` with your own Docker Hub username:

   ```yaml
   apiVersion: serving.knative.dev/v1alpha1
   kind: Service
   metadata:
     name: app-from-source
     namespace: default
   spec:
     runLatest:
       configuration:
         build:
           source:
             git:
               url: https://github.com/mchmarny/simple-app.git
               revision: master
           template:
             name: kaniko
             arguments:
             - name: IMAGE
               value: &image docker.io/{DOCKER_USERNAME}/app-from-source:latest
         revisionTemplate:
           spec:
             container:
               image: *image
               imagePullPolicy: Always
               env:
               - name: SIMPLE_MSG
                 value: "Hello sample app!"
   ```

1. Apply this manifest using `kubectl`, and watch the results:
   
   ```shell
   # Apply the manifest
   $ kubectl apply -f service.yaml
   service "app-from-source" created

   # Watch the pods for build and serving
   $ kubectl get pods --watch
   NAME                          READY     STATUS       RESTARTS   AGE
   app-from-source-00001-zhddx   0/1       Init:2/3     0          7s
   app-from-source-00001-zhddx   0/1       PodInitializing   0         37s
   app-from-source-00001-zhddx   0/1       Completed   0         38s
   app-from-source-00001-deployment-6d6ff665f9-xfhm5   0/3       Pending   0         0s
   app-from-source-00001-deployment-6d6ff665f9-xfhm5   0/3       Pending   0         0s
   app-from-source-00001-deployment-6d6ff665f9-xfhm5   0/3       Init:0/1   0         0s
   app-from-source-00001-deployment-6d6ff665f9-xfhm5   0/3       Init:0/1   0         2s
   app-from-source-00001-deployment-6d6ff665f9-xfhm5   0/3       PodInitializing   0         3s
   app-from-source-00001-deployment-6d6ff665f9-xfhm5   2/3       Running   0         6s
   app-from-source-00001-deployment-6d6ff665f9-xfhm5   3/3       Running   0         11s
   ```

1. Once you see the deployment pod switch to the running state, press Ctrl+C to
   escape the watch. Your container is now built and deployed!

1. To check on the state of the service, get the service object and examine the 
   status block:

   ```shell
   $ kubectl get service.serving.knative.dev app-from-source -o yaml

   [...]
   status:
     conditions:
     - lastTransitionTime: 2018-07-11T20:50:18Z
       status: "True"
       type: ConfigurationsReady
     - lastTransitionTime: 2018-07-11T20:50:56Z
       status: "True"
       type: RoutesReady
     - lastTransitionTime: 2018-07-11T20:50:56Z
       status: "True"
       type: Ready
     domain: app-from-source.default.dibble.cloud
     latestCreatedRevisionName: app-from-source-00007
     latestReadyRevisionName: app-from-source-00007
     observedGeneration: 10
     traffic:
     - configurationName: app-from-source
      percent: 100
       revisionName: app-from-source-00007
   ```


1. After the build has completed and the container is pushed to Docker Hub, you
=======
Create a service manifest which defines the service to deploy, including where
the source code is and which build-template to use. Create a file named
`service.yaml` and copy the following definition. Make sure to replace
`{DOCKER_USERNAME}` with your own Docker Hub username.

```yaml
apiVersion: serving.knative.dev/v1alpha1
kind: Service
metadata:
  name: app-from-source
  namespace: default
spec:
  runLatest:
    configuration:
      build:
        serviceAccountName: build-bot
        source:
          git:
            url: https://github.com/mchmarny/simple-app.git
            revision: master
        template:
          name: kaniko
          arguments:
          - name: IMAGE
            value: &image docker.io/{DOCKER_USERNAME}/app-from-source:latest
      revisionTemplate:
        spec:
          container:
            image: *image
            imagePullPolicy: Always
            env:
            - name: SIMPLE_MSG
              value: "Hello sample app!"
```

Now you can apply this manifest using kubectl, and watch the results:

```shell
# Apply the manifest
$ kubectl apply -f service.yaml
service "app-from-source" created

# Watch the pods for build and serving
$ kubectl get pods --watch
NAME                          READY     STATUS       RESTARTS   AGE
app-from-source-00001-zhddx   0/1       Init:2/3     0          7s
app-from-source-00001-zhddx   0/1       PodInitializing   0         37s
app-from-source-00001-zhddx   0/1       Completed   0         38s
app-from-source-00001-deployment-6d6ff665f9-xfhm5   0/3       Pending   0         0s
app-from-source-00001-deployment-6d6ff665f9-xfhm5   0/3       Pending   0         0s
app-from-source-00001-deployment-6d6ff665f9-xfhm5   0/3       Init:0/1   0         0s
app-from-source-00001-deployment-6d6ff665f9-xfhm5   0/3       Init:0/1   0         2s
app-from-source-00001-deployment-6d6ff665f9-xfhm5   0/3       PodInitializing   0         3s
app-from-source-00001-deployment-6d6ff665f9-xfhm5   2/3       Running   0         6s
app-from-source-00001-deployment-6d6ff665f9-xfhm5   3/3       Running   0         11s
```

Once you see the deployment pod switch to the running state, hit Ctrl+C to
escape the watch. The build and deployment have finished!

To check on the state of the service, get the service object and examine the 
status block:

```shell
$ kubectl get service.serving.knative.dev app-from-source -o yaml

[...]
status:
  conditions:
  - lastTransitionTime: 2018-07-11T20:50:18Z
    status: "True"
    type: ConfigurationsReady
  - lastTransitionTime: 2018-07-11T20:50:56Z
    status: "True"
    type: RoutesReady
  - lastTransitionTime: 2018-07-11T20:50:56Z
    status: "True"
    type: Ready
  domain: app-from-source.default.dibble.cloud
  latestCreatedRevisionName: app-from-source-00007
  latestReadyRevisionName: app-from-source-00007
  observedGeneration: 10
  traffic:
  - configurationName: app-from-source
    percent: 100
    revisionName: app-from-source-00007
```


1. After the build has completed and the container is pushed to docker hub, you
>>>>>>> 72e232b7
   can deploy the app into your cluster. Ensure that the container image value
   in `service.yaml` matches the container you built in
   the previous step. Apply the configuration using `kubectl`:

    ```shell
    kubectl apply -f service.yaml
    ```

1. Now that your service is created, Knative will perform the following steps:
   * Fetch the revision specified from GitHub and build it into a container
   * Push the container to Docker Hub
   * Create a new immutable revision for this version of the app.
   * Network programming to create a route, ingress, service, and load balance for your app.
   * Automatically scale your pods up and down (including to zero active pods).

1. To get the ingress IP for your cluster, use the following command. If your cluster is new, 
   it can take some time for the service to get an external IP address:

    ```shell
    $ kubectl get svc knative-ingressgateway -n istio-system

    NAME                     TYPE           CLUSTER-IP     EXTERNAL-IP      PORT(S)                                      AGE
    knative-ingressgateway   LoadBalancer   10.23.247.74   35.203.155.229   80:32380/TCP,443:32390/TCP,32400:32400/TCP   2d

    ```

1. To find the URL for your service, type:

    ```shell
    $ kubectl get services.serving.knative.dev app-from-source  -o=custom-columns=NAME:.metadata.name,DOMAIN:.status.domain
    NAME                DOMAIN
    app-from-source     app-from-source.default.example.com
    ```

1. Now you can make a request to your app to see the result. Replace
   `{IP_ADDRESS}` with the address that you got in the previous step:

    ```shell
    curl -H "Host: app-from-source.default.example.com" http://{IP_ADDRESS}
    Hello World!
    ```

## Removing the sample app deployment

To remove the sample app from your cluster, delete the service record:

```shell
kubectl delete -f service.yaml
```<|MERGE_RESOLUTION|>--- conflicted
+++ resolved
@@ -33,7 +33,6 @@
 
 ### Register secrets for Docker Hub
 
-<<<<<<< HEAD
 In order to push the container that is built from source to Docker Hub, register a secret in 
 Kubernetes for authentication with Docker Hub.
 
@@ -75,69 +74,7 @@
    $ kubectl apply -f docker-secret.yaml
    secret "basic-user-pass" created
    ```
-=======
-In order to push the container built from source to Docker Hub, we need to
-create a secret in Kubernetes for authentication with Docker Hub and associate
-that secret to a Kubernetes service account that the build will utilize.
-
-There are [detailed instructions](https://github.com/knative/docs/blob/master/build/auth.md#basic-authentication-docker)
-available, but these are the key steps.
-
-Create a new Secret manifest, which we can use to store your Docker Hub
-credentials. Save this file as `docker-secret.yaml`.
-
-```yaml
-apiVersion: v1
-kind: Secret
-metadata:
-  name: docker-user-pass
-  annotations:
-    build.knative.dev/docker-0: https://index.docker.io/v1/
-type: kubernetes.io/basic-auth
-data:
-  # Use 'echo -n "username" | base64' to generate this string
-  username: BASE64_ENCODED_USERNAME
-  # Use 'echo -n "password" | base64' to generate this string
-  password: BASE64_ENCODED_PASSWORD
-```
-
-On Mac or Linux computers, you can use the following command line to generate
-the base64 encoded values required for the manifest:
-
-```shell
-$ echo -n "username" | base64
-dXNlcm5hbWU=
-
-$ echo -n "password" | base64
-cGFzc3dvcmQ=
-```
-
-After you have created the manifest file, apply it to your cluster with kubectl:
-
-```shell
-$ kubectl apply -f docker-secret.yaml
-secret "docker-user-pass" created
-```
-
-To associate this secret with a new service account, Create a new ServiceAccount
-manifest. Save this file as `build-bot.yaml`.
-
-```yaml
-apiVersion: v1
-kind: ServiceAccount
-metadata:
-  name: build-bot
-secrets:
-- name: docker-user-pass
-```
-
-After you have created the manifest file, apply it to your cluster with kubectl:
-
-```shell
-$ kubectl apply -f build-bot.yaml
-serviceaccount "build-bot" created
-```
->>>>>>> 72e232b7
+
 
 ## Deploying the sample
 
@@ -149,7 +86,6 @@
 the repo must contain a `Dockerfile` with the instructions for how to build a
 container for the application.
 
-<<<<<<< HEAD
 1. You need to create a service manifest which defines the service to deploy, including where
    the source code is and which build-template to use. Create a file named
    `service.yaml` and copy the following definition. Make sure to replace
@@ -239,98 +175,6 @@
 
 
 1. After the build has completed and the container is pushed to Docker Hub, you
-=======
-Create a service manifest which defines the service to deploy, including where
-the source code is and which build-template to use. Create a file named
-`service.yaml` and copy the following definition. Make sure to replace
-`{DOCKER_USERNAME}` with your own Docker Hub username.
-
-```yaml
-apiVersion: serving.knative.dev/v1alpha1
-kind: Service
-metadata:
-  name: app-from-source
-  namespace: default
-spec:
-  runLatest:
-    configuration:
-      build:
-        serviceAccountName: build-bot
-        source:
-          git:
-            url: https://github.com/mchmarny/simple-app.git
-            revision: master
-        template:
-          name: kaniko
-          arguments:
-          - name: IMAGE
-            value: &image docker.io/{DOCKER_USERNAME}/app-from-source:latest
-      revisionTemplate:
-        spec:
-          container:
-            image: *image
-            imagePullPolicy: Always
-            env:
-            - name: SIMPLE_MSG
-              value: "Hello sample app!"
-```
-
-Now you can apply this manifest using kubectl, and watch the results:
-
-```shell
-# Apply the manifest
-$ kubectl apply -f service.yaml
-service "app-from-source" created
-
-# Watch the pods for build and serving
-$ kubectl get pods --watch
-NAME                          READY     STATUS       RESTARTS   AGE
-app-from-source-00001-zhddx   0/1       Init:2/3     0          7s
-app-from-source-00001-zhddx   0/1       PodInitializing   0         37s
-app-from-source-00001-zhddx   0/1       Completed   0         38s
-app-from-source-00001-deployment-6d6ff665f9-xfhm5   0/3       Pending   0         0s
-app-from-source-00001-deployment-6d6ff665f9-xfhm5   0/3       Pending   0         0s
-app-from-source-00001-deployment-6d6ff665f9-xfhm5   0/3       Init:0/1   0         0s
-app-from-source-00001-deployment-6d6ff665f9-xfhm5   0/3       Init:0/1   0         2s
-app-from-source-00001-deployment-6d6ff665f9-xfhm5   0/3       PodInitializing   0         3s
-app-from-source-00001-deployment-6d6ff665f9-xfhm5   2/3       Running   0         6s
-app-from-source-00001-deployment-6d6ff665f9-xfhm5   3/3       Running   0         11s
-```
-
-Once you see the deployment pod switch to the running state, hit Ctrl+C to
-escape the watch. The build and deployment have finished!
-
-To check on the state of the service, get the service object and examine the 
-status block:
-
-```shell
-$ kubectl get service.serving.knative.dev app-from-source -o yaml
-
-[...]
-status:
-  conditions:
-  - lastTransitionTime: 2018-07-11T20:50:18Z
-    status: "True"
-    type: ConfigurationsReady
-  - lastTransitionTime: 2018-07-11T20:50:56Z
-    status: "True"
-    type: RoutesReady
-  - lastTransitionTime: 2018-07-11T20:50:56Z
-    status: "True"
-    type: Ready
-  domain: app-from-source.default.dibble.cloud
-  latestCreatedRevisionName: app-from-source-00007
-  latestReadyRevisionName: app-from-source-00007
-  observedGeneration: 10
-  traffic:
-  - configurationName: app-from-source
-    percent: 100
-    revisionName: app-from-source-00007
-```
-
-
-1. After the build has completed and the container is pushed to docker hub, you
->>>>>>> 72e232b7
    can deploy the app into your cluster. Ensure that the container image value
    in `service.yaml` matches the container you built in
    the previous step. Apply the configuration using `kubectl`:
