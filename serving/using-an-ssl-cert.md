--- conflicted
+++ resolved
@@ -73,12 +73,7 @@
 Once the change has been made, you can now use the HTTPS protocol to access
 your deployed services.
 
-
-<<<<<<< HEAD
-## Obtaining an SSL/TLS certificate using Let’s Encrypt
-=======
-## Obtaining an SSL/TLS certificate using LetsEncrypt through CertBot
->>>>>>> 92a92ede
+## Obtaining an SSL/TLS certificate using Let’s Encrypt through CertBot
 
 If you don't have an existing SSL/TLS certificate, you can use [Let's
 Encrypt][le] to obtain a certificate manually.
